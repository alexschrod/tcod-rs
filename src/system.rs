--- conflicted
+++ resolved
@@ -102,12 +102,7 @@
 pub fn get_clipboard() -> String {
     unsafe {
         let c_ptr = ffi::TCOD_sys_clipboard_get();
-<<<<<<< HEAD
-        let c_str = std::ffi::CStr::from_ptr(c_ptr).to_bytes();
-        std::str::from_utf8(c_str).unwrap().to_owned()
-=======
         let c_str = CStr::from_ptr(c_ptr).to_bytes();
-        str::from_utf8(c_str).unwrap().to_string()
->>>>>>> b6acc632
+        str::from_utf8(c_str).unwrap().to_owned()
     }
 }
<<<<<<< HEAD
#![feature(std_misc, core, path_ext)]
#![allow(dead_code)]

=======
extern crate libc;
extern crate time;
extern crate tcod_sys as ffi;
>>>>>>> 2d708f4c
#[macro_use] extern crate bitflags;

pub use console::*;
pub use input::{EventFlags, Key, KeyCode, KeyPressFlags, KeyState, MouseState};
pub use map::{Map, FovAlgorithm};
pub use pathfinding::*;
pub use system::*;

pub use Console::Root as RootConsole;
pub use colors::Color;
pub use input::{ANY,
                KEY, KEY_RELEASE, KEY_PRESS,
                MOUSE, MOUSE_RELEASE, MOUSE_PRESS, MOUSE_MOVE};

<<<<<<< HEAD
=======
use std::ffi::CString;
>>>>>>> 2d708f4c

pub mod chars;
pub mod colors;
pub mod input;
pub mod system;

mod bindings;
mod console;
mod map;
mod pathfinding;








<<<<<<< HEAD
=======
    pub fn set_fullscreen(fullscreen: bool) {
        unsafe {
            ffi::TCOD_console_set_fullscreen(fullscreen as u8);
        }
    }

    pub fn disable_keyboard_repeat() {
        unsafe {
            ffi::TCOD_console_disable_keyboard_repeat()
        }
    }

    pub fn is_active() -> bool {
        unsafe {
            ffi::TCOD_console_is_active() != 0
        }
    }

    pub fn get_alignment(&self) -> TextAlignment {
        let alignment = unsafe {
            ffi::TCOD_console_get_alignment(self.con())
        };
        match alignment {
            ffi::TCOD_LEFT => TextAlignment::Left,
            ffi::TCOD_RIGHT => TextAlignment::Right,
            ffi::TCOD_CENTER => TextAlignment::Center,
            _ => unreachable!(),
        }
    }

    pub fn set_alignment(&mut self, alignment: TextAlignment) {
        unsafe {
            ffi::TCOD_console_set_alignment(self.con(), alignment as u32);
        }
    }

    pub fn blit(source_console: &Console,
                source_x: i32, source_y: i32,
                source_width: i32, source_height: i32,
                destination_console: &mut Console,
                destination_x: i32, destination_y: i32,
                foreground_alpha: f32, background_alpha: f32) {
        assert!(source_x >= 0 && source_y >= 0 &&
                source_width > 0 && source_height > 0 &&
                destination_x >= 0 && destination_y >= 0);
        unsafe {
            ffi::TCOD_console_blit(source_console.con(),
                                   source_x, source_y,
                                   source_width, source_height,
                                   destination_console.con(),
                                   destination_x, destination_y,
                                   foreground_alpha, background_alpha)
        }
    }

    pub fn set_key_color(&mut self, color: Color) {
        unsafe {
            ffi::TCOD_console_set_key_color(self.con(), color.to_color_t());
        }
    }

    pub fn width(&self) -> i32 {
        unsafe {
            ffi::TCOD_console_get_width(self.con())
        }
    }

    pub fn height(&self) -> i32 {
        unsafe {
            ffi::TCOD_console_get_height(self.con())
        }
    }

    pub fn set_default_background(&mut self, color: Color) {
        unsafe {
            ffi::TCOD_console_set_default_background(self.con(), color.to_color_t());
        }
    }

    pub fn set_default_foreground(&mut self, color: Color) {
        unsafe {
            ffi::TCOD_console_set_default_foreground(self.con(), color.to_color_t());
        }
    }

    pub fn console_set_key_color(&mut self, color: Color) {
        unsafe {
            ffi::TCOD_console_set_key_color(self.con(), color.to_color_t());
        }
    }

    pub fn get_char_background(&self, x: i32, y: i32) -> Color {
        unsafe {
            Color::from_tcod_color_t(
                ffi::TCOD_console_get_char_background(self.con(), x, y))
        }
    }

    pub fn get_char_foreground(&self, x: i32, y: i32) -> Color {
        unsafe {
            Color::from_tcod_color_t(
                ffi::TCOD_console_get_char_foreground(self.con(), x, y))
        }
    }

    pub fn get_background_flag(&self) -> BackgroundFlag {
        let flag = unsafe {
            ffi::TCOD_console_get_background_flag(self.con())
        };
        match flag {
            ffi::TCOD_BKGND_NONE => BackgroundFlag::None,
            ffi::TCOD_BKGND_SET => BackgroundFlag::Set,
            ffi::TCOD_BKGND_MULTIPLY => BackgroundFlag::Multiply,
            ffi::TCOD_BKGND_LIGHTEN => BackgroundFlag::Lighten,
            ffi::TCOD_BKGND_DARKEN => BackgroundFlag::Darken,
            ffi::TCOD_BKGND_SCREEN => BackgroundFlag::Screen,
            ffi::TCOD_BKGND_COLOR_DODGE => BackgroundFlag::ColorDodge,
            ffi::TCOD_BKGND_COLOR_BURN => BackgroundFlag::ColorBurn,
            ffi::TCOD_BKGND_ADD => BackgroundFlag::Add,
            ffi::TCOD_BKGND_ADDA => BackgroundFlag::AddA,
            ffi::TCOD_BKGND_BURN => BackgroundFlag::Burn,
            ffi::TCOD_BKGND_OVERLAY => BackgroundFlag::Overlay,
            ffi::TCOD_BKGND_ALPH => BackgroundFlag::Alph,
            ffi::TCOD_BKGND_DEFAULT => BackgroundFlag::Default,
            _ => unreachable!(),
        }
    }

    pub fn set_background_flag(&mut self, background_flag: BackgroundFlag) {
        unsafe {
            ffi::TCOD_console_set_background_flag(self.con(),
                                                  background_flag as u32);
        }
    }

    pub fn get_char(&self, x: i32, y: i32) -> char {
        let ffi_char = unsafe {
            ffi::TCOD_console_get_char(self.con(), x, y)
        };
        assert!(ffi_char >= 0 && ffi_char < 256);
        ffi_char as u8 as char
    }

    pub fn set_char(&mut self, x: i32, y: i32, c: char) {
        assert!(x >= 0 && y >= 0);
        unsafe {
            ffi::TCOD_console_set_char(self.con(), x, y, c as i32)
        }
    }

    pub fn set_char_background(&mut self, x: i32, y: i32,
                               color: Color,
                               background_flag: BackgroundFlag) {
        assert!(x >= 0 && y >= 0);
        unsafe {
            ffi::TCOD_console_set_char_background(self.con(),
                                                  x, y,
                                                  color.to_color_t(),
                                                  background_flag as u32)
        }
    }

    pub fn set_char_foreground(&mut self, x: i32, y: i32, color: Color) {
        assert!(x >= 0 && y >= 0);
        unsafe {
            ffi::TCOD_console_set_char_foreground(self.con(),
                                                  x, y,
                                                  color.to_color_t());
        }
    }

    pub fn put_char(&mut self,
                    x: i32, y: i32, glyph: char,
                    background_flag: BackgroundFlag) {
        assert!(x >= 0 && y >= 0);
        unsafe {
            ffi::TCOD_console_put_char(self.con(),
                                       x, y, glyph as i32,
                                       background_flag as u32);
        }
    }

    pub fn put_char_ex(&mut self,
                       x: i32, y: i32, glyph: char,
                       foreground: Color, background: Color) {
        assert!(x >= 0 && y >= 0);
        unsafe {
            ffi::TCOD_console_put_char_ex(self.con(),
                                          x, y, glyph as i32,
                                          foreground.to_color_t(),
                                          background.to_color_t());
        }
    }

    pub fn clear(&mut self) {
        unsafe {
            ffi::TCOD_console_clear(self.con());
        }
    }

    pub fn print(&mut self, x: i32, y: i32, text: &str) {
        assert!(x >= 0 && y >= 0);
        unsafe {
            let c_text = CString::new(text.as_bytes()).unwrap();
            ffi::TCOD_console_print(self.con(), x, y, c_text.as_ptr());
        }
    }

    pub fn print_ex(&mut self,
                    x: i32, y: i32,
                    background_flag: BackgroundFlag,
                    alignment: TextAlignment,
                    text: &str) {
        assert!(x >= 0 && y >= 0);
        unsafe {
            let c_text = CString::new(text.as_bytes()).unwrap();
            ffi::TCOD_console_print_ex(self.con(),
                                        x, y,
                                        background_flag as u32,
                                        alignment as u32,
                                        c_text.as_ptr());
        }
    }

    pub fn get_fade() -> u8 {
        unsafe {
            ffi::TCOD_console_get_fade()
        }
    }

    pub fn get_fading_color() -> Color {
        unsafe {
            Color::from_tcod_color_t(
                ffi::TCOD_console_get_fading_color())
        }
    }

    pub fn set_fade(fade: u8, fading_color: Color) {
        unsafe {
            ffi::TCOD_console_set_fade(fade, fading_color.to_color_t());
        }
    }

    pub fn set_custom_font(font_path: &std::path::Path, flags: FontFlags,
                           nb_char_horizontal: i32,
                           nb_char_vertical: i32) {
        unsafe {
            let filename = font_path.to_str().unwrap();
            let path = CString::new(filename).unwrap();
            ffi::TCOD_console_set_custom_font(
                path.as_ptr(), flags.bits() as i32, nb_char_horizontal,
                nb_char_vertical);
        }
    }

    pub fn wait_for_keypress(flush: bool) -> KeyState {
        let tcod_key = unsafe {
            ffi::TCOD_console_wait_for_keypress(flush as c_bool)
        };
        let key = if tcod_key.vk == ffi::TCODK_CHAR {
            Key::Printable(tcod_key.c as u8 as char)
        } else {
            Key::Special(keycode_from_u32(tcod_key.vk).unwrap())
        };
        KeyState{
            key: key,
            pressed: tcod_key.pressed != 0,
            left_alt: tcod_key.lalt != 0,
            left_ctrl: tcod_key.lctrl != 0,
            right_alt: tcod_key.ralt != 0,
            right_ctrl: tcod_key.rctrl != 0,
            shift: tcod_key.shift != 0,
        }
    }

    pub fn check_for_keypress(status: KeyPressFlags) -> Option<KeyState> {
        let tcod_key = unsafe {
            ffi::TCOD_console_check_for_keypress(status.bits() as i32)
        };
        if tcod_key.vk == ffi::TCODK_NONE {
            return None;
        }
        let key = if tcod_key.vk == ffi::TCODK_CHAR {
            Key::Printable(tcod_key.c as u8 as char)
        } else {
            Key::Special(keycode_from_u32(tcod_key.vk).unwrap())
        };
        Some(KeyState{
            key: key,
            pressed: tcod_key.pressed != 0,
            left_alt: tcod_key.lalt != 0,
            left_ctrl: tcod_key.lctrl != 0,
            right_alt: tcod_key.ralt != 0,
            right_ctrl: tcod_key.rctrl != 0,
            shift: tcod_key.shift != 0,
        })
    }

    pub fn window_closed() -> bool {
        unsafe {
            ffi::TCOD_console_is_window_closed() != 0
        }
    }

    pub fn flush() {
        unsafe {
            ffi::TCOD_console_flush();
        }
    }

    pub fn set_window_title(title: &str) {
        unsafe {
            let c_title = CString::new(title.as_bytes()).unwrap();
            ffi::TCOD_console_set_window_title(c_title.as_ptr());
        }
    }
}

pub struct Map {
    tcod_map: ffi::TCOD_map_t,
}

impl Map {
    pub fn new(width: i32, height: i32) -> Map {
        assert!(width > 0 && height > 0);
        unsafe {
            Map{tcod_map: ffi::TCOD_map_new(width, height)}
        }
    }

    pub fn size(&self) -> (i32, i32) {
        unsafe {
            (ffi::TCOD_map_get_width(self.tcod_map),
             ffi::TCOD_map_get_height(self.tcod_map))
        }
    }

    pub fn set(&mut self, x: i32, y: i32, transparent: bool, walkable: bool) {
        assert!(x >= 0 && y >= 0);
        unsafe {
            ffi::TCOD_map_set_properties(self.tcod_map, x, y,
                                         transparent as c_bool,
                                         walkable as c_bool);
        }
    }

    pub fn compute_fov(&mut self, origin_x: i32, origin_y: i32, max_radius: i32,
                       light_walls: bool, algo: FovAlgorithm) {
        assert!(origin_x >= 0 && origin_y >= 0);
        unsafe {
            ffi::TCOD_map_compute_fov(self.tcod_map, origin_x, origin_y, max_radius,
                                     light_walls as c_bool,
                                     algo as u32);
        }
    }

    pub fn is_in_fov(&self, x: i32, y: i32) -> bool {
        assert!(x >= 0 && y >= 0);
        unsafe {
            ffi::TCOD_map_is_in_fov(self.tcod_map, x, y) != 0
        }
    }

    pub fn is_walkable(&self, x: i32, y: i32) -> bool {
        assert!(x >= 0 && y >= 0);
        unsafe {
            ffi::TCOD_map_is_walkable(self.tcod_map, x, y) != 0
        }
    }
}

impl Drop for Map {
    fn drop(&mut self) {
        unsafe {
            ffi::TCOD_map_delete(self.tcod_map)
        }
    }
}

enum PathInnerData<'a> {
    Map(Map),
    Callback(Box<FnMut((i32, i32), (i32, i32)) -> f32+'a>, Box<(usize, usize)>),
}

// We need to wrap the pointer in a struct so that we can implement a
// destructor. But we can't put ffi::TCOD_path_t directly inside AStarPath
// because it includes the boxed closure which has a 'static lifetime so we
// can't attach a destructor to it.
//
// Unless we use #[unsafe_destructor] and I've no idea what could go wrong there.
struct TCODPath {
    ptr: ffi::TCOD_path_t,
}

impl Drop for TCODPath {
    fn drop(&mut self) {
        unsafe {
            ffi::TCOD_path_delete(self.ptr);
        }
    }
}

pub struct AStarPath<'a>{
    tcod_path: TCODPath,
    #[allow(dead_code)]
    inner: PathInnerData<'a>,
    width: i32,
    height: i32,
}

extern "C" fn c_path_callback(xf: c_int, yf: c_int,
                          xt: c_int, yt: c_int,
                          user_data: *mut c_void) -> c_float {
    unsafe {
        let ptr: &(usize, usize) = &*(user_data as *const (usize, usize));
        let cb: &mut FnMut((i32, i32), (i32, i32)) -> f32 = ::std::mem::transmute(*ptr);
        cb((xf, yf), (xt, yt))
    }
}

type TcodPathCb = extern "C" fn(c_int, c_int, c_int, c_int, *mut c_void) -> c_float;

impl<'a> AStarPath<'a> {
    pub fn new_from_callback<T: 'a+FnMut((i32, i32), (i32, i32)) -> f32>(
        width: i32, height: i32, path_callback: T,
        diagonal_cost: f32) -> AStarPath<'a> {
        // Convert the closure to a trait object. This will turn it into a fat pointer:
        let user_closure: Box<FnMut((i32, i32), (i32, i32)) -> f32> = Box::new(path_callback);
        unsafe {
            let fat_ptr: (usize, usize) = ::std::mem::transmute(&*user_closure);
            // Allocate the fat pointer on the heap:
            let mut ptr: Box<(usize, usize)> = Box::new(fat_ptr);
            // Create a pointer to the fat pointer. This well be passed as *void user_data:
            let user_data_ptr: *mut (usize, usize) = &mut *ptr;

            let tcod_path = ffi::TCOD_path_new_using_function(width, height,
                                                              Some(c_path_callback),
                                                              user_data_ptr as *mut c_void,
                                                              diagonal_cost);
            AStarPath {
                tcod_path: TCODPath{ptr: tcod_path},
                // Keep track of everything we've allocated on the heap. Both
                // `user_closure` and `ptr` will be deallocated when AStarPath
                // is dropped:
                inner: PathInnerData::Callback(user_closure, ptr),
                width: width,
                height: height,
            }
        }
    }

    pub fn new_from_map(map: Map, diagonal_cost: f32) -> AStarPath<'static> {
        let tcod_path = unsafe {
            ffi::TCOD_path_new_using_map(map.tcod_map, diagonal_cost)
        };
        let (w, h) = map.size();
        AStarPath {
            tcod_path: TCODPath{ptr: tcod_path},
            inner: PathInnerData::Map(map),
            width: w,
            height: h,
        }
    }

    pub fn find(&mut self,
                from: (i32, i32),
                to: (i32, i32)) -> bool {
        let (from_x, from_y) = from;
        let (to_x, to_y) = to;
        assert!(from_x >= 0 && from_y >= 0 && to_x >= 0 && to_y >= 0);
        assert!(from_x < self.width && from_y < self.height && to_x < self.width && to_y < self.height);
        unsafe {
            ffi::TCOD_path_compute(self.tcod_path.ptr,
                                   from_x, from_y,
                                   to_x, to_y) != 0
        }
    }

    pub fn walk(&mut self) -> AStarPathIterator {
        AStarPathIterator{tcod_path: self.tcod_path.ptr, recalculate: false}
    }

    pub fn walk_recalculate(&mut self) -> AStarPathIterator {
        AStarPathIterator{tcod_path: self.tcod_path.ptr, recalculate: true}
    }

    pub fn walk_one_step(&mut self, recalculate_when_needed: bool) -> Option<(i32, i32)> {
        unsafe {
            let mut x: c_int = 0;
            let mut y: c_int = 0;
            match ffi::TCOD_path_walk(self.tcod_path.ptr, &mut x, &mut y,
                                      recalculate_when_needed as c_bool) != 0 {
                true => Some((x, y)),
                false => None,
            }
        }
    }

    pub fn reverse(&mut self) {
        unsafe {
            ffi::TCOD_path_reverse(self.tcod_path.ptr)
        }
    }

    pub fn origin(&self) -> (isize, isize) {
        unsafe {
            let mut x: c_int = 0;
            let mut y: c_int = 0;
            ffi::TCOD_path_get_origin(self.tcod_path.ptr, &mut x, &mut y);
            (x as isize, y as isize)
        }
    }

    pub fn destination(&self) -> (isize, isize) {
        unsafe {
            let mut x: c_int = 0;
            let mut y: c_int = 0;
            ffi::TCOD_path_get_destination(self.tcod_path.ptr, &mut x, &mut y);
            (x as isize, y as isize)
        }
    }

    pub fn get(&self, index: i32) -> Option<(i32, i32)> {
        if index < 0 || index >= self.len() {
            return None;
        }
        unsafe {
            let mut x: c_int = 0;
            let mut y: c_int = 0;
            ffi::TCOD_path_get(self.tcod_path.ptr, index, &mut x, &mut y);
            (Some((x, y)))
        }
    }

    pub fn is_empty(&self) -> bool {
        unsafe {
            ffi::TCOD_path_is_empty(self.tcod_path.ptr) != 0
        }
    }

    pub fn len(&self) -> i32 {
        unsafe {
            ffi::TCOD_path_size(self.tcod_path.ptr)
        }
    }
}

struct TCODDijkstraPath {
    ptr: ffi::TCOD_dijkstra_t,
}

impl Drop for TCODDijkstraPath {
    fn drop(&mut self) {
        unsafe {
            ffi::TCOD_dijkstra_delete(self.ptr);
        }
    }
}

pub struct DijkstraPath<'a> {
    tcod_path: TCODDijkstraPath,
    #[allow(dead_code)]
    inner: PathInnerData<'a>,
    width: i32,
    height: i32,
}

impl<'a> DijkstraPath<'a> {
    pub fn new_from_callback<T: 'a+FnMut((i32, i32), (i32, i32)) -> f32>(
        width: i32, height: i32,
        path_callback: T,
        diagonal_cost: f32) -> DijkstraPath<'a> {
        // NOTE: this is might be a bit confusing. See the
        // AStarPath::new_from_callback implementation comments.
        let user_closure: Box<FnMut((i32, i32), (i32, i32)) -> f32> = Box::new(path_callback);
        unsafe {
            let fat_ptr: (usize, usize) = ::std::mem::transmute(&*user_closure);
            let mut ptr: Box<(usize, usize)> = Box::new(fat_ptr);
            let user_data_ptr: *mut (usize, usize) = &mut *ptr;
            let tcod_path = ffi::TCOD_dijkstra_new_using_function(width,
                                                                  height,
                                                                  Some(c_path_callback),
                                                                  user_data_ptr as *mut c_void,
                                                                  diagonal_cost);
            DijkstraPath {
                tcod_path: TCODDijkstraPath{ptr: tcod_path},
                inner: PathInnerData::Callback(user_closure, ptr),
                width: width,
                height: height,
            }
        }
    }

    pub fn new_from_map(map: Map, diagonal_cost: f32) -> DijkstraPath<'static> {
        let tcod_path = unsafe {
            ffi::TCOD_dijkstra_new(map.tcod_map, diagonal_cost)
        };
        let (w, h) = map.size();
        DijkstraPath {
            tcod_path: TCODDijkstraPath{ptr: tcod_path},
            inner: PathInnerData::Map(map),
            width: w,
            height: h,
        }
    }

    pub fn compute_grid(&mut self, root: (i32, i32)) {
        let (x, y) = root;
        assert!(x >= 0 && y >= 0 && x < self.width && y < self.height);
        unsafe {
            ffi::TCOD_dijkstra_compute(self.tcod_path.ptr, x, y);
        }
    }

    pub fn find(&mut self, destination: (i32, i32)) -> bool {
        let (x, y) = destination;
        if x >= 0 && y >= 0 && x < self.width && y < self.height {
            unsafe {
                ffi::TCOD_dijkstra_path_set(self.tcod_path.ptr, x, y) != 0
            }
        } else {
            false
        }
    }

    pub fn walk(&mut self) -> DijkstraPathIterator {
        DijkstraPathIterator{tcod_path: self.tcod_path.ptr}
    }

    pub fn walk_one_step(&mut self) -> Option<(i32, i32)> {
        unsafe {
            let mut x: c_int = 0;
            let mut y: c_int = 0;
            match ffi::TCOD_dijkstra_path_walk(self.tcod_path.ptr, &mut x, &mut y) != 0 {
                true => Some((x, y)),
                false => None,
            }
        }
    }


    pub fn distance_from_root(&self, point: (i32, i32)) -> Option<f32> {
        let (x, y) = point;
        let result = unsafe {
            ffi::TCOD_dijkstra_get_distance(self.tcod_path.ptr, x, y)
        };
        if result == -1.0 {
            None
        } else {
            Some(result)
        }
    }

    pub fn reverse(&mut self) {
        unsafe {
            ffi::TCOD_dijkstra_reverse(self.tcod_path.ptr);
        }
    }

    pub fn get(&self, index: i32) -> Option<(i32, i32)> {
        if index < 0 || index >= self.len() {
            return None;
        }
        unsafe {
            let mut x: c_int = 0;
            let mut y: c_int = 0;
            ffi::TCOD_dijkstra_get(self.tcod_path.ptr, index, &mut x, &mut y);
            Some((x, y))
        }
    }

    pub fn is_empty(&self) -> bool {
        unsafe {
            ffi::TCOD_dijkstra_is_empty(self.tcod_path.ptr) != 0
        }
    }

    pub fn len(&self) -> i32 {
        unsafe {
            ffi::TCOD_dijkstra_size(self.tcod_path.ptr)
        }
    }
}

pub struct AStarPathIterator {
    tcod_path: ffi::TCOD_path_t,
    recalculate: bool,
}

impl Iterator for AStarPathIterator {
    type Item = (isize, isize);

    fn next(&mut self) -> Option<(isize, isize)> {
        unsafe {
            let mut x: c_int = 0;
            let mut y: c_int = 0;
            match ffi::TCOD_path_walk(self.tcod_path, &mut x, &mut y,
                                      self.recalculate as c_bool) != 0 {
                true => Some((x as isize, y as isize)),
                false => None,
            }
        }
    }
}

pub struct DijkstraPathIterator {
    tcod_path: ffi::TCOD_path_t,
}

impl Iterator for DijkstraPathIterator {
    type Item = (isize, isize);

    fn next(&mut self) -> Option<(isize, isize)> {
        unsafe {
            let mut x: c_int = 0;
            let mut y: c_int = 0;
            match ffi::TCOD_dijkstra_path_walk(self.tcod_path, &mut x, &mut y) != 0 {
                true => Some((x as isize, y as isize)),
                false => None,
            }
        }
    }
}


#[repr(C)]
#[derive(Copy, Clone)]
pub enum Renderer {
    GLSL = ffi::TCOD_RENDERER_GLSL as isize,
    OpenGL = ffi::TCOD_RENDERER_OPENGL as isize,
    SDL = ffi::TCOD_RENDERER_SDL as isize,
}

bitflags! {
    flags FontFlags: c_uint {
        const FONT_LAYOUT_ASCII_INCOL = ffi::TCOD_FONT_LAYOUT_ASCII_INCOL,
        const FONT_LAYOUT_ASCII_INROW = ffi::TCOD_FONT_LAYOUT_ASCII_INROW,
        const FONT_TYPE_GREYSCALE = ffi::TCOD_FONT_TYPE_GREYSCALE,
        const FONT_LAYOUT_TCOD = ffi::TCOD_FONT_LAYOUT_TCOD,
    }
}


#[derive(Copy, Clone, PartialEq, FromPrimitive, Debug)]
#[repr(C)]
pub enum KeyCode {
    NoKey,
    Escape,
    Backspace,
    Tab,
    Enter,
    Shift,
    Control,
    Alt,
    Pause,
    Capslock,
    Pageup,
    Pagedown,
    End,
    Home,
    Up,
    Left,
    Right,
    Down,
    PrintScreen,
    Insert,
    Delete,
    LeftWin,
    RightWin,
    Apps,
    // The numbers on the alphanum section of the keyboard
    Number0,
    Number1,
    Number2,
    Number3,
    Number4,
    Number5,
    Number6,
    Number7,
    Number8,
    Number9,
    // The numbers on the numeric keypad
    NumPad0,
    NumPad1,
    NumPad2,
    NumPad3,
    NumPad4,
    NumPad5,
    NumPad6,
    NumPad7,
    NumPad8,
    NumPad9,
    NumPadAdd,
    NumPadSubtract,
    NumPadDivide,
    NumPadMultiply,
    NumPadDecimal,
    NumPadEnter,
    F1,
    F2,
    F3,
    F4,
    F5,
    F6,
    F7,
    F8,
    F9,
    F10,
    F11,
    F12,
    NUMLOCK,
    SCROLLLOCK,
    Spacebar,
    Char,
}

fn keycode_from_u32(input: u32) -> Option<KeyCode> {
    match input {
        0 => Some(KeyCode::NoKey),
        1 => Some(KeyCode::Escape),
        2 => Some(KeyCode::Backspace),
        3 => Some(KeyCode::Tab),
        4 => Some(KeyCode::Enter),
        5 => Some(KeyCode::Shift),
        6 => Some(KeyCode::Control),
        7 => Some(KeyCode::Alt),
        8 => Some(KeyCode::Pause),
        9 => Some(KeyCode::Capslock),
        10 => Some(KeyCode::Pageup),
        11 => Some(KeyCode::Pagedown),
        12 => Some(KeyCode::End),
        13 => Some(KeyCode::Home),
        14 => Some(KeyCode::Up),
        15 => Some(KeyCode::Left),
        16 => Some(KeyCode::Right),
        17 => Some(KeyCode::Down),
        18 => Some(KeyCode::PrintScreen),
        19 => Some(KeyCode::Insert),
        20 => Some(KeyCode::Delete),
        21 => Some(KeyCode::LeftWin),
        22 => Some(KeyCode::RightWin),
        23 => Some(KeyCode::Apps),
        24 => Some(KeyCode::Number0),
        25 => Some(KeyCode::Number1),
        26 => Some(KeyCode::Number2),
        27 => Some(KeyCode::Number3),
        28 => Some(KeyCode::Number4),
        29 => Some(KeyCode::Number5),
        30 => Some(KeyCode::Number6),
        31 => Some(KeyCode::Number7),
        32 => Some(KeyCode::Number8),
        33 => Some(KeyCode::Number9),
        34 => Some(KeyCode::NumPad0),
        35 => Some(KeyCode::NumPad1),
        36 => Some(KeyCode::NumPad2),
        37 => Some(KeyCode::NumPad3),
        38 => Some(KeyCode::NumPad4),
        39 => Some(KeyCode::NumPad5),
        40 => Some(KeyCode::NumPad6),
        41 => Some(KeyCode::NumPad7),
        42 => Some(KeyCode::NumPad8),
        43 => Some(KeyCode::NumPad9),
        44 => Some(KeyCode::NumPadAdd),
        45 => Some(KeyCode::NumPadSubtract),
        46 => Some(KeyCode::NumPadDivide),
        47 => Some(KeyCode::NumPadMultiply),
        48 => Some(KeyCode::NumPadDecimal),
        49 => Some(KeyCode::NumPadEnter),
        50 => Some(KeyCode::F1),
        51 => Some(KeyCode::F2),
        52 => Some(KeyCode::F3),
        53 => Some(KeyCode::F4),
        54 => Some(KeyCode::F5),
        55 => Some(KeyCode::F6),
        56 => Some(KeyCode::F7),
        57 => Some(KeyCode::F8),
        58 => Some(KeyCode::F9),
        59 => Some(KeyCode::F10),
        60 => Some(KeyCode::F11),
        61 => Some(KeyCode::F12),
        62 => Some(KeyCode::NUMLOCK),
        63 => Some(KeyCode::SCROLLLOCK),
        64 => Some(KeyCode::Spacebar),
        65 => Some(KeyCode::Char),
        _ => None,
    }
}


#[derive(Copy, Clone, PartialEq, Debug)]
pub enum Key {
    Printable(char),
    Special(KeyCode),
}

#[derive(Copy, Clone, PartialEq, Debug)]
pub struct KeyState {
    pub key: Key,
    pub pressed: bool,
    pub left_alt: bool,
    pub left_ctrl: bool,
    pub right_alt: bool,
    pub right_ctrl: bool,
    pub shift: bool,
}

#[derive(Copy, Clone, PartialEq, Debug)]
pub struct MouseState {
    pub x: isize,
    pub y: isize,
    pub dx: isize,
    pub dy: isize,
    pub cx: isize,
    pub cy: isize,
    pub dcx: isize,
    pub dcy: isize,
    pub lbutton: bool,
    pub rbutton: bool,
    pub mbutton: bool,
    pub lbutton_pressed: bool,
    pub rbutton_pressed: bool,
    pub mbutton_pressed: bool,
    pub wheel_up: bool,
    pub wheel_down: bool,
}

#[repr(C)]
#[derive(Copy, Clone, Debug)]
pub enum FovAlgorithm {
    Basic       = ffi::FOV_BASIC as isize,
    Diamond     = ffi::FOV_DIAMOND as isize,
    Shadow      = ffi::FOV_SHADOW as isize,
    Permissive0 = ffi::FOV_PERMISSIVE_0 as isize,
    Permissive1 = ffi::FOV_PERMISSIVE_1 as isize,
    Permissive2 = ffi::FOV_PERMISSIVE_2 as isize,
    Permissive3 = ffi::FOV_PERMISSIVE_3 as isize,
    Permissive4 = ffi::FOV_PERMISSIVE_4 as isize,
    Permissive5 = ffi::FOV_PERMISSIVE_5 as isize,
    Permissive6 = ffi::FOV_PERMISSIVE_6 as isize,
    Permissive7 = ffi::FOV_PERMISSIVE_7 as isize,
    Permissive8 = ffi::FOV_PERMISSIVE_8 as isize,
    Restrictive = ffi::FOV_RESTRICTIVE as isize,
}

pub mod colors {
    #![allow(non_upper_case_globals)]
    use super::ffi;

    #[repr(C)]
    #[derive(Copy, Clone, Debug, PartialEq)]
    pub struct Color {
        pub r: u8,
        pub g: u8,
        pub b: u8,
    }

    impl Color {
        pub fn from_tcod_color_t(tcod_color_t: ffi::TCOD_color_t) -> Color {
            unsafe {
                ::std::mem::transmute(tcod_color_t)
            }
        }

        pub fn to_color_t(self) -> ffi::TCOD_color_t {
            unsafe {
                ::std::mem::transmute(self)
            }
        }

        pub fn new(r: u8, g: u8, b: u8) -> Color {
            Color {
                r: r,
                g: g,
                b: b,
            }
        }

        pub fn new_from_hsv(h: f32, s: f32, v: f32) -> Color {
            let mut tcod_c = Color{r: 0, g: 0, b: 0}.to_color_t();
            unsafe {
                ffi::TCOD_color_set_HSV(&mut tcod_c, h, s, v)
            }
            Color::from_tcod_color_t(tcod_c)
        }

        pub fn multiply(self, other: Color) -> Color {
            unsafe {
                Color::from_tcod_color_t(
                    ffi::TCOD_color_multiply(self.to_color_t(), other.to_color_t()))
            }
        }

        pub fn multiply_scalar(self, val: f32) -> Color {
            unsafe {
                Color::from_tcod_color_t(
                    ffi::TCOD_color_multiply_scalar(self.to_color_t(), val))
            }
        }

        pub fn add(self, other: Color) -> Color {
            unsafe {
                Color::from_tcod_color_t(
                    ffi::TCOD_color_add(self.to_color_t(), other.to_color_t()))
            }
        }

        pub fn subtract(self, other: Color) -> Color {
            unsafe {
                Color::from_tcod_color_t(
                    ffi::TCOD_color_subtract(self.to_color_t(), other.to_color_t()))
            }
        }

        pub fn lerp(self, to: Color, coefficient: f32) -> Color {
            unsafe {
                Color::from_tcod_color_t(ffi::TCOD_color_lerp(self.to_color_t(),
                                                              to.to_color_t(),
                                                              coefficient))
            }
        }

        pub fn hsv(self) -> (f32, f32, f32) {
            let mut h: f32 = 0.0;
            let mut s: f32 = 0.0;
            let mut v: f32 = 0.0;
            unsafe {
                ffi::TCOD_color_get_HSV(self.to_color_t(), &mut h, &mut s, &mut v)
            }
            (h, s, v)
        }

        pub fn shift_hue(self, shift: f32) -> Color {
            let mut c = self.to_color_t();
            unsafe {
                ffi::TCOD_color_shift_hue(&mut c, shift);
            }
            Color::from_tcod_color_t(c)
        }

        pub fn scale_hsv(self, scale: f32, value: f32) -> Color {
            let mut c = self.to_color_t();
            unsafe {
                ffi::TCOD_color_scale_HSV(&mut c, scale, value);
            }
            Color::from_tcod_color_t(c)
        }
    }


    // NOTE; colour names and values copied from:
    // tcod-sys/libtcod/include/libtcod_int.h
    //
    // We cannot return statics exported by the DLL here because they have a
    // different type (TCOD_color_t) and we cannot call `transmute` to convert
    // them to `Color`.
    pub const black: Color = Color{r: 0, g: 0, b: 0};
    pub const darkest_grey: Color = Color{r: 31, g: 31, b: 31};
    pub const darker_grey: Color = Color{r: 63, g: 63, b: 63};
    pub const dark_grey: Color = Color{r: 95, g: 95, b: 95};
    pub const grey: Color = Color{r: 127, g: 127, b: 127};
    pub const light_grey: Color = Color{r: 159, g: 159, b: 159};
    pub const lighter_grey: Color = Color{r: 191, g: 191, b: 191};
    pub const lightest_grey: Color = Color{r: 223, g: 223, b: 223};
    pub const white: Color = Color{r: 255, g: 255, b: 255};
    pub const darkest_sepia: Color = Color{r: 31, g: 24, b: 15};
    pub const darker_sepia: Color = Color{r: 63, g: 50, b: 31};
    pub const dark_sepia: Color = Color{r: 94, g: 75, b: 47};
    pub const sepia: Color = Color{r: 127, g: 101, b: 63};
    pub const light_sepia: Color = Color{r: 158, g: 134, b: 100};
    pub const lighter_sepia: Color = Color{r: 191, g: 171, b: 143};
    pub const lightest_sepia: Color = Color{r: 222, g: 211, b: 195};
    pub const desaturated_red: Color = Color{r: 127, g: 63, b: 63};
    pub const desaturated_flame: Color = Color{r: 127, g: 79, b: 63};
    pub const desaturated_orange: Color = Color{r: 127, g: 95, b: 63};
    pub const desaturated_amber: Color = Color{r: 127, g: 111, b: 63};
    pub const desaturated_yellow: Color = Color{r: 127, g: 127, b: 63};
    pub const desaturated_lime: Color = Color{r: 111, g: 127, b: 63};
    pub const desaturated_chartreuse: Color = Color{r: 95, g: 127, b: 63};
    pub const desaturated_green: Color = Color{r: 63, g: 127, b: 63};
    pub const desaturated_sea: Color = Color{r: 63, g: 127, b: 95};
    pub const desaturated_turquoise: Color = Color{r: 63, g: 127, b: 111};
    pub const desaturated_cyan: Color = Color{r: 63, g: 127, b: 127};
    pub const desaturated_sky: Color = Color{r: 63, g: 111, b: 127};
    pub const desaturated_azure: Color = Color{r: 63, g: 95, b: 127};
    pub const desaturated_blue: Color = Color{r: 63, g: 63, b: 127};
    pub const desaturated_han: Color = Color{r: 79, g: 63, b: 127};
    pub const desaturated_violet: Color = Color{r: 95, g: 63, b: 127};
    pub const desaturated_purple: Color = Color{r: 111, g: 63, b: 127};
    pub const desaturated_fuchsia: Color = Color{r: 127, g: 63, b: 127};
    pub const desaturated_magenta: Color = Color{r: 127, g: 63, b: 111};
    pub const desaturated_pink: Color = Color{r: 127, g: 63, b: 95};
    pub const desaturated_crimson: Color = Color{r: 127, g: 63, b: 79};
    pub const lightest_red: Color = Color{r: 255, g: 191, b: 191};
    pub const lightest_flame: Color = Color{r: 255, g: 207, b: 191};
    pub const lightest_orange: Color = Color{r: 255, g: 223, b: 191};
    pub const lightest_amber: Color = Color{r: 255, g: 239, b: 191};
    pub const lightest_yellow: Color = Color{r: 255, g: 255, b: 191};
    pub const lightest_lime: Color = Color{r: 239, g: 255, b: 191};
    pub const lightest_chartreuse: Color = Color{r: 223, g: 255, b: 191};
    pub const lightest_green: Color = Color{r: 191, g: 255, b: 191};
    pub const lightest_sea: Color = Color{r: 191, g: 255, b: 223};
    pub const lightest_turquoise: Color = Color{r: 191, g: 255, b: 239};
    pub const lightest_cyan: Color = Color{r: 191, g: 255, b: 255};
    pub const lightest_sky: Color = Color{r: 191, g: 239, b: 255};
    pub const lightest_azure: Color = Color{r: 191, g: 223, b: 255};
    pub const lightest_blue: Color = Color{r: 191, g: 191, b: 255};
    pub const lightest_han: Color = Color{r: 207, g: 191, b: 255};
    pub const lightest_violet: Color = Color{r: 223, g: 191, b: 255};
    pub const lightest_purple: Color = Color{r: 239, g: 191, b: 255};
    pub const lightest_fuchsia: Color = Color{r: 255, g: 191, b: 255};
    pub const lightest_magenta: Color = Color{r: 255, g: 191, b: 239};
    pub const lightest_pink: Color = Color{r: 255, g: 191, b: 223};
    pub const lightest_crimson: Color = Color{r: 255, g: 191, b: 207};
    pub const lighter_red: Color = Color{r: 255, g: 127, b: 127};
    pub const lighter_flame: Color = Color{r: 255, g: 159, b: 127};
    pub const lighter_orange: Color = Color{r: 255, g: 191, b: 127};
    pub const lighter_amber: Color = Color{r: 255, g: 223, b: 127};
    pub const lighter_yellow: Color = Color{r: 255, g: 255, b: 127};
    pub const lighter_lime: Color = Color{r: 223, g: 255, b: 127};
    pub const lighter_chartreuse: Color = Color{r: 191, g: 255, b: 127};
    pub const lighter_green: Color = Color{r: 127, g: 255, b: 127};
    pub const lighter_sea: Color = Color{r: 127, g: 255, b: 191};
    pub const lighter_turquoise: Color = Color{r: 127, g: 255, b: 223};
    pub const lighter_cyan: Color = Color{r: 127, g: 255, b: 255};
    pub const lighter_sky: Color = Color{r: 127, g: 223, b: 255};
    pub const lighter_azure: Color = Color{r: 127, g: 191, b: 255};
    pub const lighter_blue: Color = Color{r: 127, g: 127, b: 255};
    pub const lighter_han: Color = Color{r: 159, g: 127, b: 255};
    pub const lighter_violet: Color = Color{r: 191, g: 127, b: 255};
    pub const lighter_purple: Color = Color{r: 223, g: 127, b: 255};
    pub const lighter_fuchsia: Color = Color{r: 255, g: 127, b: 255};
    pub const lighter_magenta: Color = Color{r: 255, g: 127, b: 223};
    pub const lighter_pink: Color = Color{r: 255, g: 127, b: 191};
    pub const lighter_crimson: Color = Color{r: 255, g: 127, b: 159};
    pub const light_red: Color = Color{r: 255, g: 63, b: 63};
    pub const light_flame: Color = Color{r: 255, g: 111, b: 63};
    pub const light_orange: Color = Color{r: 255, g: 159, b: 63};
    pub const light_amber: Color = Color{r: 255, g: 207, b: 63};
    pub const light_yellow: Color = Color{r: 255, g: 255, b: 63};
    pub const light_lime: Color = Color{r: 207, g: 255, b: 63};
    pub const light_chartreuse: Color = Color{r: 159, g: 255, b: 63};
    pub const light_green: Color = Color{r: 63, g: 255, b: 63};
    pub const light_sea: Color = Color{r: 63, g: 255, b: 159};
    pub const light_turquoise: Color = Color{r: 63, g: 255, b: 207};
    pub const light_cyan: Color = Color{r: 63, g: 255, b: 255};
    pub const light_sky: Color = Color{r: 63, g: 207, b: 255};
    pub const light_azure: Color = Color{r: 63, g: 159, b: 255};
    pub const light_blue: Color = Color{r: 63, g: 63, b: 255};
    pub const light_han: Color = Color{r: 111, g: 63, b: 255};
    pub const light_violet: Color = Color{r: 159, g: 63, b: 255};
    pub const light_purple: Color = Color{r: 207, g: 63, b: 255};
    pub const light_fuchsia: Color = Color{r: 255, g: 63, b: 255};
    pub const light_magenta: Color = Color{r: 255, g: 63, b: 207};
    pub const light_pink: Color = Color{r: 255, g: 63, b: 159};
    pub const light_crimson: Color = Color{r: 255, g: 63, b: 111};
    pub const red: Color = Color{r: 255, g: 0, b: 0};
    pub const flame: Color = Color{r: 255, g: 63, b: 0};
    pub const orange: Color = Color{r: 255, g: 127, b: 0};
    pub const amber: Color = Color{r: 255, g: 191, b: 0};
    pub const yellow: Color = Color{r: 255, g: 255, b: 0};
    pub const lime: Color = Color{r: 191, g: 255, b: 0};
    pub const chartreuse: Color = Color{r: 127, g: 255, b: 0};
    pub const green: Color = Color{r: 0, g: 255, b: 0};
    pub const sea: Color = Color{r: 0, g: 255, b: 127};
    pub const turquoise: Color = Color{r: 0, g: 255, b: 191};
    pub const cyan: Color = Color{r: 0, g: 255, b: 255};
    pub const sky: Color = Color{r: 0, g: 191, b: 255};
    pub const azure: Color = Color{r: 0, g: 127, b: 255};
    pub const blue: Color = Color{r: 0, g: 0, b: 255};
    pub const han: Color = Color{r: 63, g: 0, b: 255};
    pub const violet: Color = Color{r: 127, g: 0, b: 255};
    pub const purple: Color = Color{r: 191, g: 0, b: 255};
    pub const fuchsia: Color = Color{r: 255, g: 0, b: 255};
    pub const magenta: Color = Color{r: 255, g: 0, b: 191};
    pub const pink: Color = Color{r: 255, g: 0, b: 127};
    pub const crimson: Color = Color{r: 255, g: 0, b: 63};
    pub const dark_red: Color = Color{r: 191, g: 0, b: 0};
    pub const dark_flame: Color = Color{r: 191, g: 47, b: 0};
    pub const dark_orange: Color = Color{r: 191, g: 95, b: 0};
    pub const dark_amber: Color = Color{r: 191, g: 143, b: 0};
    pub const dark_yellow: Color = Color{r: 191, g: 191, b: 0};
    pub const dark_lime: Color = Color{r: 143, g: 191, b: 0};
    pub const dark_chartreuse: Color = Color{r: 95, g: 191, b: 0};
    pub const dark_green: Color = Color{r: 0, g: 191, b: 0};
    pub const dark_sea: Color = Color{r: 0, g: 191, b: 95};
    pub const dark_turquoise: Color = Color{r: 0, g: 191, b: 143};
    pub const dark_cyan: Color = Color{r: 0, g: 191, b: 191};
    pub const dark_sky: Color = Color{r: 0, g: 143, b: 191};
    pub const dark_azure: Color = Color{r: 0, g: 95, b: 191};
    pub const dark_blue: Color = Color{r: 0, g: 0, b: 191};
    pub const dark_han: Color = Color{r: 47, g: 0, b: 191};
    pub const dark_violet: Color = Color{r: 95, g: 0, b: 191};
    pub const dark_purple: Color = Color{r: 143, g: 0, b: 191};
    pub const dark_fuchsia: Color = Color{r: 191, g: 0, b: 191};
    pub const dark_magenta: Color = Color{r: 191, g: 0, b: 143};
    pub const dark_pink: Color = Color{r: 191, g: 0, b: 95};
    pub const dark_crimson: Color = Color{r: 191, g: 0, b: 47};
    pub const darker_red: Color = Color{r: 127, g: 0, b: 0};
    pub const darker_flame: Color = Color{r: 127, g: 31, b: 0};
    pub const darker_orange: Color = Color{r: 127, g: 63, b: 0};
    pub const darker_amber: Color = Color{r: 127, g: 95, b: 0};
    pub const darker_yellow: Color = Color{r: 127, g: 127, b: 0};
    pub const darker_lime: Color = Color{r: 95, g: 127, b: 0};
    pub const darker_chartreuse: Color = Color{r: 63, g: 127, b: 0};
    pub const darker_green: Color = Color{r: 0, g: 127, b: 0};
    pub const darker_sea: Color = Color{r: 0, g: 127, b: 63};
    pub const darker_turquoise: Color = Color{r: 0, g: 127, b: 95};
    pub const darker_cyan: Color = Color{r: 0, g: 127, b: 127};
    pub const darker_sky: Color = Color{r: 0, g: 95, b: 127};
    pub const darker_azure: Color = Color{r: 0, g: 63, b: 127};
    pub const darker_blue: Color = Color{r: 0, g: 0, b: 127};
    pub const darker_han: Color = Color{r: 31, g: 0, b: 127};
    pub const darker_violet: Color = Color{r: 63, g: 0, b: 127};
    pub const darker_purple: Color = Color{r: 95, g: 0, b: 127};
    pub const darker_fuchsia: Color = Color{r: 127, g: 0, b: 127};
    pub const darker_magenta: Color = Color{r: 127, g: 0, b: 95};
    pub const darker_pink: Color = Color{r: 127, g: 0, b: 63};
    pub const darker_crimson: Color = Color{r: 127, g: 0, b: 31};
    pub const darkest_red: Color = Color{r: 63, g: 0, b: 0};
    pub const darkest_flame: Color = Color{r: 63, g: 15, b: 0};
    pub const darkest_orange: Color = Color{r: 63, g: 31, b: 0};
    pub const darkest_amber: Color = Color{r: 63, g: 47, b: 0};
    pub const darkest_yellow: Color = Color{r: 63, g: 63, b: 0};
    pub const darkest_lime: Color = Color{r: 47, g: 63, b: 0};
    pub const darkest_chartreuse: Color = Color{r: 31, g: 63, b: 0};
    pub const darkest_green: Color = Color{r: 0, g: 63, b: 0};
    pub const darkest_sea: Color = Color{r: 0, g: 63, b: 31};
    pub const darkest_turquoise: Color = Color{r: 0, g: 63, b: 47};
    pub const darkest_cyan: Color = Color{r: 0, g: 63, b: 63};
    pub const darkest_sky: Color = Color{r: 0, g: 47, b: 63};
    pub const darkest_azure: Color = Color{r: 0, g: 31, b: 63};
    pub const darkest_blue: Color = Color{r: 0, g: 0, b: 63};
    pub const darkest_han: Color = Color{r: 15, g: 0, b: 63};
    pub const darkest_violet: Color = Color{r: 31, g: 0, b: 63};
    pub const darkest_purple: Color = Color{r: 47, g: 0, b: 63};
    pub const darkest_fuchsia: Color = Color{r: 63, g: 0, b: 63};
    pub const darkest_magenta: Color = Color{r: 63, g: 0, b: 47};
    pub const darkest_pink: Color = Color{r: 63, g: 0, b: 31};
    pub const darkest_crimson: Color = Color{r: 63, g: 0, b: 15};
    pub const brass: Color = Color{r: 191, g: 151, b: 96};
    pub const copper: Color = Color{r: 197, g: 136, b: 124};
    pub const gold: Color = Color{r: 229, g: 191, b: 0};
    pub const silver: Color = Color{r: 203, g: 203, b: 203};
    pub const celadon: Color = Color{r: 172, g: 255, b: 175};
    pub const peach: Color = Color{r: 255, g: 159, b: 127};

}

#[repr(C)]
#[derive(Copy, Clone)]
pub enum TextAlignment {
    Left = ffi::TCOD_LEFT as isize,
    Right = ffi::TCOD_RIGHT as isize,
    Center = ffi::TCOD_CENTER as isize,
}


#[repr(C)]
#[derive(Copy, Clone)]
pub enum BackgroundFlag {
    None = ffi::TCOD_BKGND_NONE as isize,
    Set = ffi::TCOD_BKGND_SET as isize,
    Multiply = ffi::TCOD_BKGND_MULTIPLY as isize,
    Lighten = ffi::TCOD_BKGND_LIGHTEN as isize,
    Darken = ffi::TCOD_BKGND_DARKEN as isize,
    Screen = ffi::TCOD_BKGND_SCREEN as isize,
    ColorDodge = ffi::TCOD_BKGND_COLOR_DODGE as isize,
    ColorBurn = ffi::TCOD_BKGND_COLOR_BURN as isize,
    Add = ffi::TCOD_BKGND_ADD as isize,
    AddA = ffi::TCOD_BKGND_ADDA as isize,
    Burn = ffi::TCOD_BKGND_BURN as isize,
    Overlay = ffi::TCOD_BKGND_OVERLAY as isize,
    Alph = ffi::TCOD_BKGND_ALPH as isize,
    Default = ffi::TCOD_BKGND_DEFAULT as isize
}

pub mod system {
    use std;
    use time::Duration;
    use ffi;
    use libc::c_char;
    use ::{c_bool,
           Key, EventFlags,
           ANY,
           KEY, KEY_RELEASE, KEY_PRESS,
           MOUSE, MOUSE_RELEASE, MOUSE_PRESS, MOUSE_MOVE};

    pub fn set_fps(fps: i32) {
        assert!(fps > 0);
        unsafe {
            ffi::TCOD_sys_set_fps(fps)
        }
    }

    pub fn get_fps() -> i32 {
        let mut result;
        unsafe {
            result = ffi::TCOD_sys_get_fps();
        }
        assert!(result >= 0);
        return result
    }

    pub fn get_last_frame_length() -> f32 {
        unsafe {
            ffi::TCOD_sys_get_last_frame_length()
        }
    }

    pub fn sleep(time: Duration) {
        unsafe {
            ffi::TCOD_sys_sleep_milli(time.num_milliseconds() as u32);
        }
    }

    pub fn get_elapsed_time() -> Duration {
        let ms: u32 = unsafe {
            ffi::TCOD_sys_elapsed_milli()
        };
        return Duration::milliseconds(ms as i64)
    }

    pub fn save_screenshot(path: &std::path::Path) {
        let filename = path.to_str().unwrap();
        let c_path = std::ffi::CString::new(filename).unwrap();
        unsafe {
            ffi::TCOD_sys_save_screenshot(c_path.as_ptr());
        }
    }

    pub fn save_screenshot_auto() {
        unsafe {
            ffi::TCOD_sys_save_screenshot(std::ptr::null());
        }
    }

    pub fn force_fullscreen_resolution(width: i32, height: i32) {
        assert!(width > 0 && height > 0);
        unsafe {
            ffi::TCOD_sys_force_fullscreen_resolution(width, height);
        }
    }

    pub fn get_current_resolution() -> (i32, i32) {
        let mut width: i32 = 0;
        let mut height: i32 = 0;
        unsafe {
            ffi::TCOD_sys_get_current_resolution(&mut width, &mut height);
        }
        (width, height)
    }

    pub fn get_fullscreen_offset() -> (i32, i32) {
        let mut x: i32 = 0;
        let mut y: i32 = 0;
        unsafe {
            ffi::TCOD_sys_get_fullscreen_offsets(&mut x, &mut y);
        }
        (x, y)
    }

    pub fn get_char_size() -> (i32, i32) {
        let mut width: i32 = 0;
        let mut height: i32 = 0;
        unsafe {
            ffi::TCOD_sys_get_char_size(&mut width, &mut height);
        }
        (width, height)
    }

    pub fn set_clipboard(value: &str) {
        let c_str = std::ffi::CString::new(value.as_bytes()).unwrap();
        unsafe {
            ffi::TCOD_sys_clipboard_set(c_str.as_ptr());
        }
    }

    pub fn get_clipboard() -> String {
        unsafe {
            let c_ptr = ffi::TCOD_sys_clipboard_get();
            let c_str = std::ffi::CStr::from_ptr(c_ptr).to_bytes();
            std::str::from_utf8(c_str).unwrap().to_string()
        }
    }

    pub fn check_for_event(event_mask: EventFlags) -> Option<(EventFlags, Event)> {
        let mut c_key_state = ffi::TCOD_key_t {
            vk: 0,
            c: ' ' as c_char,
            pressed: false as c_bool,
            lalt: false as c_bool,
            lctrl: false as c_bool,
            ralt: false as c_bool,
            rctrl: false as c_bool,
            shift: false as c_bool
        };

        let mut c_mouse_state = ffi::TCOD_mouse_t {
            x: 0,
            y: 0,
            dx: 0,
            dy: 0,
            cx: 0,
            cy: 0,
            dcx: 0,
            dcy: 0,
            lbutton: false as c_bool,
            rbutton: false as c_bool,
            mbutton: false as c_bool,
            lbutton_pressed: false as c_bool,
            rbutton_pressed: false as c_bool,
            mbutton_pressed: false as c_bool,
            wheel_up: false as c_bool,
            wheel_down: false as c_bool
        };

        let event = unsafe {
            ffi::TCOD_sys_check_for_event(
                event_mask.bits() as i32,
                if event_mask.intersects(KEY_PRESS|KEY_RELEASE|KEY|ANY) {
                    &mut c_key_state
                } else {
                    std::ptr::null_mut()
                },
                if event_mask.intersects(
                    MOUSE_MOVE|MOUSE_PRESS|MOUSE_RELEASE|MOUSE|ANY) {
                    &mut c_mouse_state
                } else {
                    std::ptr::null_mut()
                })
        };

        let ret_flag = match event {
            ffi::TCOD_EVENT_KEY_PRESS => KEY_PRESS,
            ffi::TCOD_EVENT_KEY_RELEASE => KEY_RELEASE,
            ffi::TCOD_EVENT_KEY => KEY,
            ffi::TCOD_EVENT_MOUSE => MOUSE,
            ffi::TCOD_EVENT_MOUSE_MOVE => MOUSE_MOVE,
            ffi::TCOD_EVENT_MOUSE_PRESS => MOUSE_PRESS,
            ffi::TCOD_EVENT_MOUSE_RELEASE => MOUSE_RELEASE,
            _ => ANY
        };

        if ret_flag == ANY {
            return None
        }

        let ret_event = if ret_flag.intersects(KEY_PRESS|KEY_RELEASE|KEY) {
            Some(Event::Key(::KeyState {
                key: if c_key_state.vk == ffi::TCODK_CHAR {
                    Key::Printable(c_key_state.c as u8 as char)
                } else {
                    Key::Special(::keycode_from_u32(c_key_state.vk)
                                 .unwrap())
                },
                pressed: c_key_state.pressed != 0,
                left_alt: c_key_state.lalt != 0,
                left_ctrl: c_key_state.lctrl != 0,
                right_alt: c_key_state.ralt != 0,
                right_ctrl: c_key_state.rctrl != 0,
                shift: c_key_state.shift != 0
            }))
        } else if ret_flag.intersects(MOUSE_MOVE|MOUSE_PRESS|MOUSE_RELEASE|MOUSE) {
            Some(Event::Mouse(::MouseState {
                x: c_mouse_state.x as isize,
                y: c_mouse_state.y as isize,
                dx: c_mouse_state.dx as isize,
                dy: c_mouse_state.dy as isize,
                cx: c_mouse_state.cx as isize,
                cy: c_mouse_state.cy as isize,
                dcx: c_mouse_state.dcx as isize,
                dcy: c_mouse_state.dcy as isize,
                lbutton: c_mouse_state.lbutton != 0,
                rbutton: c_mouse_state.rbutton != 0,
                mbutton: c_mouse_state.mbutton != 0,
                lbutton_pressed: c_mouse_state.lbutton_pressed != 0,
                rbutton_pressed: c_mouse_state.rbutton_pressed != 0,
                mbutton_pressed: c_mouse_state.mbutton_pressed != 0,
                wheel_up: c_mouse_state.wheel_up != 0,
                wheel_down: c_mouse_state.wheel_down != 0
            }))
        } else {
            None
        };

        if ret_event.is_some() {
            Some((ret_flag, ret_event.unwrap()))
        } else {
            None
        }
    }

    pub fn events() -> EventIterator {
        EventIterator::new()
    }

    #[derive(Copy, Clone, Debug)]
    pub enum Event {
        Key(::KeyState),
        Mouse(::MouseState)
    }

    pub struct EventIterator;

    impl EventIterator {
        pub fn new() -> Self {
            EventIterator
        }
    }

    impl Iterator for EventIterator {
        type Item = (EventFlags, Event);

        fn next(&mut self) -> Option<(EventFlags, Event)> {
            check_for_event(KEY | MOUSE)
        }
    }
}

pub mod mouse {
    use ffi;
    use ::c_bool;

    pub fn show_cursor(visible: bool) {
        unsafe {
            ffi::TCOD_mouse_show_cursor(visible as c_bool);
        }
    }

    pub fn is_cursor_visible() -> bool {
        unsafe {
            ffi::TCOD_mouse_is_cursor_visible() != 0
        }
    }

    pub fn move_cursor(x: i32, y: i32) {
        unsafe {
            ffi::TCOD_mouse_move(x, y);
        }
    }
}

bitflags! {
    flags KeyPressFlags: c_uint {
        const KEY_PRESSED = ffi::TCOD_KEY_PRESSED,
        const KEY_RELEASED = ffi::TCOD_KEY_RELEASED,
    }
}

bitflags! {
    flags EventFlags: c_uint {
        const KEY_PRESS = ffi::TCOD_EVENT_KEY_PRESS,
        const KEY_RELEASE = ffi::TCOD_EVENT_KEY_RELEASE,
        const KEY = ffi::TCOD_EVENT_KEY,
        const MOUSE_MOVE = ffi::TCOD_EVENT_MOUSE_MOVE,
        const MOUSE_PRESS = ffi::TCOD_EVENT_MOUSE_PRESS,
        const MOUSE_RELEASE = ffi::TCOD_EVENT_MOUSE_RELEASE,
        const MOUSE = ffi::TCOD_EVENT_MOUSE,
        const ANY = ffi::TCOD_EVENT_ANY,
    }
}

pub mod chars {
    pub const HLINE: char = '\u{c4}';
    pub const VLINE: char = '\u{b3}';
    pub const NE: char = '\u{bf}';
    pub const NW: char = '\u{da}';
    pub const SE: char = '\u{d9}';
    pub const SW: char = '\u{c0}';
    pub const TEEW: char = '\u{b4}';
    pub const TEEE: char = '\u{c3}';
    pub const TEEN: char = '\u{c1}';
    pub const TEES: char = '\u{c2}';
    pub const CROSS: char = '\u{c5}';
    pub const DHLINE: char = '\u{cd}';
    pub const DVLINE: char = '\u{ba}';
    pub const DNE: char = '\u{bb}';
    pub const DNW: char = '\u{c9}';
    pub const DSE: char = '\u{bc}';
    pub const DSW: char = '\u{c8}';
    pub const DTEEW: char = '\u{b9}';
    pub const DTEEE: char = '\u{cc}';
    pub const DTEEN: char = '\u{ca}';
    pub const DTEES: char = '\u{cb}';
    pub const DCROSS: char = '\u{ce}';
    pub const BLOCK1: char = '\u{b0}';
    pub const BLOCK2: char = '\u{b1}';
    pub const BLOCK3: char = '\u{b2}';
    pub const ARROW_N: char = '\u{18}';
    pub const ARROW_S: char = '\u{19}';
    pub const ARROW_E: char = '\u{1a}';
    pub const ARROW_W: char = '\u{1b}';
    pub const ARROW2_N: char = '\u{1e}';
    pub const ARROW2_S: char = '\u{1f}';
    pub const ARROW2_E: char = '\u{10}';
    pub const ARROW2_W: char = '\u{11}';
    pub const DARROW_H: char = '\u{1d}';
    pub const DARROW_V: char = '\u{12}';
    pub const CHECKBOX_UNSET: char = '\u{e0}';
    pub const CHECKBOX_SET: char = '\u{e1}';
    pub const RADIO_UNSET: char = '\u{09}';
    pub const RADIO_SET: char = '\u{0a}';
    pub const SUBP_NW: char = '\u{e2}';
    pub const SUBP_NE: char = '\u{e3}';
    pub const SUBP_N: char = '\u{e4}';
    pub const SUBP_SE: char = '\u{e5}';
    pub const SUBP_DIAG: char = '\u{e6}';
    pub const SUBP_E: char = '\u{e7}';
    pub const SUBP_SW: char = '\u{e8}';
    pub const SMILIE: char = '\u{01}';
    pub const SMILIE_INV: char = '\u{02}';
    pub const HEART: char = '\u{03}';
    pub const DIAMOND: char = '\u{04}';
    pub const CLUB: char = '\u{05}';
    pub const SPADE: char = '\u{06}';
    pub const BULLET: char = '\u{07}';
    pub const BULLET_INV: char = '\u{08}';
    pub const MALE: char = '\u{0b}';
    pub const FEMALE: char = '\u{0c}';
    pub const NOTE: char = '\u{0d}';
    pub const NOTE_DOUBLE: char = '\u{0e}';
    pub const LIGHT: char = '\u{0f}';
    pub const EXCLAM_DOUBLE: char = '\u{13}';
    pub const PILCROW: char = '\u{14}';
    pub const SECTION: char = '\u{15}';
    pub const POUND: char = '\u{9c}';
    pub const MULTIPLICATION: char = '\u{9e}';
    pub const FUNCTION: char = '\u{9f}';
    pub const RESERVED: char = '\u{a9}';
    pub const HALF: char = '\u{ab}';
    pub const ONE_QUARTER: char = '\u{ac}';
    pub const COPYRIGHT: char = '\u{b8}';
    pub const CENT: char = '\u{bd}';
    pub const YEN: char = '\u{be}';
    pub const CURRENCY: char = '\u{cf}';
    pub const THREE_QUARTERS: char = '\u{f3}';
    pub const DIVISION: char = '\u{f6}';
    pub const GRADE: char = '\u{f8}';
    pub const UMLAUT: char = '\u{f9}';
    pub const POW1: char = '\u{fb}';
    pub const POW3: char = '\u{fc}';
    pub const POW2: char = '\u{fd}';
    pub const BULLET_SQUARE: char = '\u{fe}';
}
>>>>>>> 2d708f4c
<|MERGE_RESOLUTION|>--- conflicted
+++ resolved
@@ -1,12 +1,6 @@
-<<<<<<< HEAD
-#![feature(std_misc, core, path_ext)]
+#![feature(path_ext)]
 #![allow(dead_code)]
 
-=======
-extern crate libc;
-extern crate time;
-extern crate tcod_sys as ffi;
->>>>>>> 2d708f4c
 #[macro_use] extern crate bitflags;
 
 pub use console::*;
@@ -21,10 +15,6 @@
                 KEY, KEY_RELEASE, KEY_PRESS,
                 MOUSE, MOUSE_RELEASE, MOUSE_PRESS, MOUSE_MOVE};
 
-<<<<<<< HEAD
-=======
-use std::ffi::CString;
->>>>>>> 2d708f4c
 
 pub mod chars;
 pub mod colors;
@@ -43,1650 +33,3 @@
 
 
 
-<<<<<<< HEAD
-=======
-    pub fn set_fullscreen(fullscreen: bool) {
-        unsafe {
-            ffi::TCOD_console_set_fullscreen(fullscreen as u8);
-        }
-    }
-
-    pub fn disable_keyboard_repeat() {
-        unsafe {
-            ffi::TCOD_console_disable_keyboard_repeat()
-        }
-    }
-
-    pub fn is_active() -> bool {
-        unsafe {
-            ffi::TCOD_console_is_active() != 0
-        }
-    }
-
-    pub fn get_alignment(&self) -> TextAlignment {
-        let alignment = unsafe {
-            ffi::TCOD_console_get_alignment(self.con())
-        };
-        match alignment {
-            ffi::TCOD_LEFT => TextAlignment::Left,
-            ffi::TCOD_RIGHT => TextAlignment::Right,
-            ffi::TCOD_CENTER => TextAlignment::Center,
-            _ => unreachable!(),
-        }
-    }
-
-    pub fn set_alignment(&mut self, alignment: TextAlignment) {
-        unsafe {
-            ffi::TCOD_console_set_alignment(self.con(), alignment as u32);
-        }
-    }
-
-    pub fn blit(source_console: &Console,
-                source_x: i32, source_y: i32,
-                source_width: i32, source_height: i32,
-                destination_console: &mut Console,
-                destination_x: i32, destination_y: i32,
-                foreground_alpha: f32, background_alpha: f32) {
-        assert!(source_x >= 0 && source_y >= 0 &&
-                source_width > 0 && source_height > 0 &&
-                destination_x >= 0 && destination_y >= 0);
-        unsafe {
-            ffi::TCOD_console_blit(source_console.con(),
-                                   source_x, source_y,
-                                   source_width, source_height,
-                                   destination_console.con(),
-                                   destination_x, destination_y,
-                                   foreground_alpha, background_alpha)
-        }
-    }
-
-    pub fn set_key_color(&mut self, color: Color) {
-        unsafe {
-            ffi::TCOD_console_set_key_color(self.con(), color.to_color_t());
-        }
-    }
-
-    pub fn width(&self) -> i32 {
-        unsafe {
-            ffi::TCOD_console_get_width(self.con())
-        }
-    }
-
-    pub fn height(&self) -> i32 {
-        unsafe {
-            ffi::TCOD_console_get_height(self.con())
-        }
-    }
-
-    pub fn set_default_background(&mut self, color: Color) {
-        unsafe {
-            ffi::TCOD_console_set_default_background(self.con(), color.to_color_t());
-        }
-    }
-
-    pub fn set_default_foreground(&mut self, color: Color) {
-        unsafe {
-            ffi::TCOD_console_set_default_foreground(self.con(), color.to_color_t());
-        }
-    }
-
-    pub fn console_set_key_color(&mut self, color: Color) {
-        unsafe {
-            ffi::TCOD_console_set_key_color(self.con(), color.to_color_t());
-        }
-    }
-
-    pub fn get_char_background(&self, x: i32, y: i32) -> Color {
-        unsafe {
-            Color::from_tcod_color_t(
-                ffi::TCOD_console_get_char_background(self.con(), x, y))
-        }
-    }
-
-    pub fn get_char_foreground(&self, x: i32, y: i32) -> Color {
-        unsafe {
-            Color::from_tcod_color_t(
-                ffi::TCOD_console_get_char_foreground(self.con(), x, y))
-        }
-    }
-
-    pub fn get_background_flag(&self) -> BackgroundFlag {
-        let flag = unsafe {
-            ffi::TCOD_console_get_background_flag(self.con())
-        };
-        match flag {
-            ffi::TCOD_BKGND_NONE => BackgroundFlag::None,
-            ffi::TCOD_BKGND_SET => BackgroundFlag::Set,
-            ffi::TCOD_BKGND_MULTIPLY => BackgroundFlag::Multiply,
-            ffi::TCOD_BKGND_LIGHTEN => BackgroundFlag::Lighten,
-            ffi::TCOD_BKGND_DARKEN => BackgroundFlag::Darken,
-            ffi::TCOD_BKGND_SCREEN => BackgroundFlag::Screen,
-            ffi::TCOD_BKGND_COLOR_DODGE => BackgroundFlag::ColorDodge,
-            ffi::TCOD_BKGND_COLOR_BURN => BackgroundFlag::ColorBurn,
-            ffi::TCOD_BKGND_ADD => BackgroundFlag::Add,
-            ffi::TCOD_BKGND_ADDA => BackgroundFlag::AddA,
-            ffi::TCOD_BKGND_BURN => BackgroundFlag::Burn,
-            ffi::TCOD_BKGND_OVERLAY => BackgroundFlag::Overlay,
-            ffi::TCOD_BKGND_ALPH => BackgroundFlag::Alph,
-            ffi::TCOD_BKGND_DEFAULT => BackgroundFlag::Default,
-            _ => unreachable!(),
-        }
-    }
-
-    pub fn set_background_flag(&mut self, background_flag: BackgroundFlag) {
-        unsafe {
-            ffi::TCOD_console_set_background_flag(self.con(),
-                                                  background_flag as u32);
-        }
-    }
-
-    pub fn get_char(&self, x: i32, y: i32) -> char {
-        let ffi_char = unsafe {
-            ffi::TCOD_console_get_char(self.con(), x, y)
-        };
-        assert!(ffi_char >= 0 && ffi_char < 256);
-        ffi_char as u8 as char
-    }
-
-    pub fn set_char(&mut self, x: i32, y: i32, c: char) {
-        assert!(x >= 0 && y >= 0);
-        unsafe {
-            ffi::TCOD_console_set_char(self.con(), x, y, c as i32)
-        }
-    }
-
-    pub fn set_char_background(&mut self, x: i32, y: i32,
-                               color: Color,
-                               background_flag: BackgroundFlag) {
-        assert!(x >= 0 && y >= 0);
-        unsafe {
-            ffi::TCOD_console_set_char_background(self.con(),
-                                                  x, y,
-                                                  color.to_color_t(),
-                                                  background_flag as u32)
-        }
-    }
-
-    pub fn set_char_foreground(&mut self, x: i32, y: i32, color: Color) {
-        assert!(x >= 0 && y >= 0);
-        unsafe {
-            ffi::TCOD_console_set_char_foreground(self.con(),
-                                                  x, y,
-                                                  color.to_color_t());
-        }
-    }
-
-    pub fn put_char(&mut self,
-                    x: i32, y: i32, glyph: char,
-                    background_flag: BackgroundFlag) {
-        assert!(x >= 0 && y >= 0);
-        unsafe {
-            ffi::TCOD_console_put_char(self.con(),
-                                       x, y, glyph as i32,
-                                       background_flag as u32);
-        }
-    }
-
-    pub fn put_char_ex(&mut self,
-                       x: i32, y: i32, glyph: char,
-                       foreground: Color, background: Color) {
-        assert!(x >= 0 && y >= 0);
-        unsafe {
-            ffi::TCOD_console_put_char_ex(self.con(),
-                                          x, y, glyph as i32,
-                                          foreground.to_color_t(),
-                                          background.to_color_t());
-        }
-    }
-
-    pub fn clear(&mut self) {
-        unsafe {
-            ffi::TCOD_console_clear(self.con());
-        }
-    }
-
-    pub fn print(&mut self, x: i32, y: i32, text: &str) {
-        assert!(x >= 0 && y >= 0);
-        unsafe {
-            let c_text = CString::new(text.as_bytes()).unwrap();
-            ffi::TCOD_console_print(self.con(), x, y, c_text.as_ptr());
-        }
-    }
-
-    pub fn print_ex(&mut self,
-                    x: i32, y: i32,
-                    background_flag: BackgroundFlag,
-                    alignment: TextAlignment,
-                    text: &str) {
-        assert!(x >= 0 && y >= 0);
-        unsafe {
-            let c_text = CString::new(text.as_bytes()).unwrap();
-            ffi::TCOD_console_print_ex(self.con(),
-                                        x, y,
-                                        background_flag as u32,
-                                        alignment as u32,
-                                        c_text.as_ptr());
-        }
-    }
-
-    pub fn get_fade() -> u8 {
-        unsafe {
-            ffi::TCOD_console_get_fade()
-        }
-    }
-
-    pub fn get_fading_color() -> Color {
-        unsafe {
-            Color::from_tcod_color_t(
-                ffi::TCOD_console_get_fading_color())
-        }
-    }
-
-    pub fn set_fade(fade: u8, fading_color: Color) {
-        unsafe {
-            ffi::TCOD_console_set_fade(fade, fading_color.to_color_t());
-        }
-    }
-
-    pub fn set_custom_font(font_path: &std::path::Path, flags: FontFlags,
-                           nb_char_horizontal: i32,
-                           nb_char_vertical: i32) {
-        unsafe {
-            let filename = font_path.to_str().unwrap();
-            let path = CString::new(filename).unwrap();
-            ffi::TCOD_console_set_custom_font(
-                path.as_ptr(), flags.bits() as i32, nb_char_horizontal,
-                nb_char_vertical);
-        }
-    }
-
-    pub fn wait_for_keypress(flush: bool) -> KeyState {
-        let tcod_key = unsafe {
-            ffi::TCOD_console_wait_for_keypress(flush as c_bool)
-        };
-        let key = if tcod_key.vk == ffi::TCODK_CHAR {
-            Key::Printable(tcod_key.c as u8 as char)
-        } else {
-            Key::Special(keycode_from_u32(tcod_key.vk).unwrap())
-        };
-        KeyState{
-            key: key,
-            pressed: tcod_key.pressed != 0,
-            left_alt: tcod_key.lalt != 0,
-            left_ctrl: tcod_key.lctrl != 0,
-            right_alt: tcod_key.ralt != 0,
-            right_ctrl: tcod_key.rctrl != 0,
-            shift: tcod_key.shift != 0,
-        }
-    }
-
-    pub fn check_for_keypress(status: KeyPressFlags) -> Option<KeyState> {
-        let tcod_key = unsafe {
-            ffi::TCOD_console_check_for_keypress(status.bits() as i32)
-        };
-        if tcod_key.vk == ffi::TCODK_NONE {
-            return None;
-        }
-        let key = if tcod_key.vk == ffi::TCODK_CHAR {
-            Key::Printable(tcod_key.c as u8 as char)
-        } else {
-            Key::Special(keycode_from_u32(tcod_key.vk).unwrap())
-        };
-        Some(KeyState{
-            key: key,
-            pressed: tcod_key.pressed != 0,
-            left_alt: tcod_key.lalt != 0,
-            left_ctrl: tcod_key.lctrl != 0,
-            right_alt: tcod_key.ralt != 0,
-            right_ctrl: tcod_key.rctrl != 0,
-            shift: tcod_key.shift != 0,
-        })
-    }
-
-    pub fn window_closed() -> bool {
-        unsafe {
-            ffi::TCOD_console_is_window_closed() != 0
-        }
-    }
-
-    pub fn flush() {
-        unsafe {
-            ffi::TCOD_console_flush();
-        }
-    }
-
-    pub fn set_window_title(title: &str) {
-        unsafe {
-            let c_title = CString::new(title.as_bytes()).unwrap();
-            ffi::TCOD_console_set_window_title(c_title.as_ptr());
-        }
-    }
-}
-
-pub struct Map {
-    tcod_map: ffi::TCOD_map_t,
-}
-
-impl Map {
-    pub fn new(width: i32, height: i32) -> Map {
-        assert!(width > 0 && height > 0);
-        unsafe {
-            Map{tcod_map: ffi::TCOD_map_new(width, height)}
-        }
-    }
-
-    pub fn size(&self) -> (i32, i32) {
-        unsafe {
-            (ffi::TCOD_map_get_width(self.tcod_map),
-             ffi::TCOD_map_get_height(self.tcod_map))
-        }
-    }
-
-    pub fn set(&mut self, x: i32, y: i32, transparent: bool, walkable: bool) {
-        assert!(x >= 0 && y >= 0);
-        unsafe {
-            ffi::TCOD_map_set_properties(self.tcod_map, x, y,
-                                         transparent as c_bool,
-                                         walkable as c_bool);
-        }
-    }
-
-    pub fn compute_fov(&mut self, origin_x: i32, origin_y: i32, max_radius: i32,
-                       light_walls: bool, algo: FovAlgorithm) {
-        assert!(origin_x >= 0 && origin_y >= 0);
-        unsafe {
-            ffi::TCOD_map_compute_fov(self.tcod_map, origin_x, origin_y, max_radius,
-                                     light_walls as c_bool,
-                                     algo as u32);
-        }
-    }
-
-    pub fn is_in_fov(&self, x: i32, y: i32) -> bool {
-        assert!(x >= 0 && y >= 0);
-        unsafe {
-            ffi::TCOD_map_is_in_fov(self.tcod_map, x, y) != 0
-        }
-    }
-
-    pub fn is_walkable(&self, x: i32, y: i32) -> bool {
-        assert!(x >= 0 && y >= 0);
-        unsafe {
-            ffi::TCOD_map_is_walkable(self.tcod_map, x, y) != 0
-        }
-    }
-}
-
-impl Drop for Map {
-    fn drop(&mut self) {
-        unsafe {
-            ffi::TCOD_map_delete(self.tcod_map)
-        }
-    }
-}
-
-enum PathInnerData<'a> {
-    Map(Map),
-    Callback(Box<FnMut((i32, i32), (i32, i32)) -> f32+'a>, Box<(usize, usize)>),
-}
-
-// We need to wrap the pointer in a struct so that we can implement a
-// destructor. But we can't put ffi::TCOD_path_t directly inside AStarPath
-// because it includes the boxed closure which has a 'static lifetime so we
-// can't attach a destructor to it.
-//
-// Unless we use #[unsafe_destructor] and I've no idea what could go wrong there.
-struct TCODPath {
-    ptr: ffi::TCOD_path_t,
-}
-
-impl Drop for TCODPath {
-    fn drop(&mut self) {
-        unsafe {
-            ffi::TCOD_path_delete(self.ptr);
-        }
-    }
-}
-
-pub struct AStarPath<'a>{
-    tcod_path: TCODPath,
-    #[allow(dead_code)]
-    inner: PathInnerData<'a>,
-    width: i32,
-    height: i32,
-}
-
-extern "C" fn c_path_callback(xf: c_int, yf: c_int,
-                          xt: c_int, yt: c_int,
-                          user_data: *mut c_void) -> c_float {
-    unsafe {
-        let ptr: &(usize, usize) = &*(user_data as *const (usize, usize));
-        let cb: &mut FnMut((i32, i32), (i32, i32)) -> f32 = ::std::mem::transmute(*ptr);
-        cb((xf, yf), (xt, yt))
-    }
-}
-
-type TcodPathCb = extern "C" fn(c_int, c_int, c_int, c_int, *mut c_void) -> c_float;
-
-impl<'a> AStarPath<'a> {
-    pub fn new_from_callback<T: 'a+FnMut((i32, i32), (i32, i32)) -> f32>(
-        width: i32, height: i32, path_callback: T,
-        diagonal_cost: f32) -> AStarPath<'a> {
-        // Convert the closure to a trait object. This will turn it into a fat pointer:
-        let user_closure: Box<FnMut((i32, i32), (i32, i32)) -> f32> = Box::new(path_callback);
-        unsafe {
-            let fat_ptr: (usize, usize) = ::std::mem::transmute(&*user_closure);
-            // Allocate the fat pointer on the heap:
-            let mut ptr: Box<(usize, usize)> = Box::new(fat_ptr);
-            // Create a pointer to the fat pointer. This well be passed as *void user_data:
-            let user_data_ptr: *mut (usize, usize) = &mut *ptr;
-
-            let tcod_path = ffi::TCOD_path_new_using_function(width, height,
-                                                              Some(c_path_callback),
-                                                              user_data_ptr as *mut c_void,
-                                                              diagonal_cost);
-            AStarPath {
-                tcod_path: TCODPath{ptr: tcod_path},
-                // Keep track of everything we've allocated on the heap. Both
-                // `user_closure` and `ptr` will be deallocated when AStarPath
-                // is dropped:
-                inner: PathInnerData::Callback(user_closure, ptr),
-                width: width,
-                height: height,
-            }
-        }
-    }
-
-    pub fn new_from_map(map: Map, diagonal_cost: f32) -> AStarPath<'static> {
-        let tcod_path = unsafe {
-            ffi::TCOD_path_new_using_map(map.tcod_map, diagonal_cost)
-        };
-        let (w, h) = map.size();
-        AStarPath {
-            tcod_path: TCODPath{ptr: tcod_path},
-            inner: PathInnerData::Map(map),
-            width: w,
-            height: h,
-        }
-    }
-
-    pub fn find(&mut self,
-                from: (i32, i32),
-                to: (i32, i32)) -> bool {
-        let (from_x, from_y) = from;
-        let (to_x, to_y) = to;
-        assert!(from_x >= 0 && from_y >= 0 && to_x >= 0 && to_y >= 0);
-        assert!(from_x < self.width && from_y < self.height && to_x < self.width && to_y < self.height);
-        unsafe {
-            ffi::TCOD_path_compute(self.tcod_path.ptr,
-                                   from_x, from_y,
-                                   to_x, to_y) != 0
-        }
-    }
-
-    pub fn walk(&mut self) -> AStarPathIterator {
-        AStarPathIterator{tcod_path: self.tcod_path.ptr, recalculate: false}
-    }
-
-    pub fn walk_recalculate(&mut self) -> AStarPathIterator {
-        AStarPathIterator{tcod_path: self.tcod_path.ptr, recalculate: true}
-    }
-
-    pub fn walk_one_step(&mut self, recalculate_when_needed: bool) -> Option<(i32, i32)> {
-        unsafe {
-            let mut x: c_int = 0;
-            let mut y: c_int = 0;
-            match ffi::TCOD_path_walk(self.tcod_path.ptr, &mut x, &mut y,
-                                      recalculate_when_needed as c_bool) != 0 {
-                true => Some((x, y)),
-                false => None,
-            }
-        }
-    }
-
-    pub fn reverse(&mut self) {
-        unsafe {
-            ffi::TCOD_path_reverse(self.tcod_path.ptr)
-        }
-    }
-
-    pub fn origin(&self) -> (isize, isize) {
-        unsafe {
-            let mut x: c_int = 0;
-            let mut y: c_int = 0;
-            ffi::TCOD_path_get_origin(self.tcod_path.ptr, &mut x, &mut y);
-            (x as isize, y as isize)
-        }
-    }
-
-    pub fn destination(&self) -> (isize, isize) {
-        unsafe {
-            let mut x: c_int = 0;
-            let mut y: c_int = 0;
-            ffi::TCOD_path_get_destination(self.tcod_path.ptr, &mut x, &mut y);
-            (x as isize, y as isize)
-        }
-    }
-
-    pub fn get(&self, index: i32) -> Option<(i32, i32)> {
-        if index < 0 || index >= self.len() {
-            return None;
-        }
-        unsafe {
-            let mut x: c_int = 0;
-            let mut y: c_int = 0;
-            ffi::TCOD_path_get(self.tcod_path.ptr, index, &mut x, &mut y);
-            (Some((x, y)))
-        }
-    }
-
-    pub fn is_empty(&self) -> bool {
-        unsafe {
-            ffi::TCOD_path_is_empty(self.tcod_path.ptr) != 0
-        }
-    }
-
-    pub fn len(&self) -> i32 {
-        unsafe {
-            ffi::TCOD_path_size(self.tcod_path.ptr)
-        }
-    }
-}
-
-struct TCODDijkstraPath {
-    ptr: ffi::TCOD_dijkstra_t,
-}
-
-impl Drop for TCODDijkstraPath {
-    fn drop(&mut self) {
-        unsafe {
-            ffi::TCOD_dijkstra_delete(self.ptr);
-        }
-    }
-}
-
-pub struct DijkstraPath<'a> {
-    tcod_path: TCODDijkstraPath,
-    #[allow(dead_code)]
-    inner: PathInnerData<'a>,
-    width: i32,
-    height: i32,
-}
-
-impl<'a> DijkstraPath<'a> {
-    pub fn new_from_callback<T: 'a+FnMut((i32, i32), (i32, i32)) -> f32>(
-        width: i32, height: i32,
-        path_callback: T,
-        diagonal_cost: f32) -> DijkstraPath<'a> {
-        // NOTE: this is might be a bit confusing. See the
-        // AStarPath::new_from_callback implementation comments.
-        let user_closure: Box<FnMut((i32, i32), (i32, i32)) -> f32> = Box::new(path_callback);
-        unsafe {
-            let fat_ptr: (usize, usize) = ::std::mem::transmute(&*user_closure);
-            let mut ptr: Box<(usize, usize)> = Box::new(fat_ptr);
-            let user_data_ptr: *mut (usize, usize) = &mut *ptr;
-            let tcod_path = ffi::TCOD_dijkstra_new_using_function(width,
-                                                                  height,
-                                                                  Some(c_path_callback),
-                                                                  user_data_ptr as *mut c_void,
-                                                                  diagonal_cost);
-            DijkstraPath {
-                tcod_path: TCODDijkstraPath{ptr: tcod_path},
-                inner: PathInnerData::Callback(user_closure, ptr),
-                width: width,
-                height: height,
-            }
-        }
-    }
-
-    pub fn new_from_map(map: Map, diagonal_cost: f32) -> DijkstraPath<'static> {
-        let tcod_path = unsafe {
-            ffi::TCOD_dijkstra_new(map.tcod_map, diagonal_cost)
-        };
-        let (w, h) = map.size();
-        DijkstraPath {
-            tcod_path: TCODDijkstraPath{ptr: tcod_path},
-            inner: PathInnerData::Map(map),
-            width: w,
-            height: h,
-        }
-    }
-
-    pub fn compute_grid(&mut self, root: (i32, i32)) {
-        let (x, y) = root;
-        assert!(x >= 0 && y >= 0 && x < self.width && y < self.height);
-        unsafe {
-            ffi::TCOD_dijkstra_compute(self.tcod_path.ptr, x, y);
-        }
-    }
-
-    pub fn find(&mut self, destination: (i32, i32)) -> bool {
-        let (x, y) = destination;
-        if x >= 0 && y >= 0 && x < self.width && y < self.height {
-            unsafe {
-                ffi::TCOD_dijkstra_path_set(self.tcod_path.ptr, x, y) != 0
-            }
-        } else {
-            false
-        }
-    }
-
-    pub fn walk(&mut self) -> DijkstraPathIterator {
-        DijkstraPathIterator{tcod_path: self.tcod_path.ptr}
-    }
-
-    pub fn walk_one_step(&mut self) -> Option<(i32, i32)> {
-        unsafe {
-            let mut x: c_int = 0;
-            let mut y: c_int = 0;
-            match ffi::TCOD_dijkstra_path_walk(self.tcod_path.ptr, &mut x, &mut y) != 0 {
-                true => Some((x, y)),
-                false => None,
-            }
-        }
-    }
-
-
-    pub fn distance_from_root(&self, point: (i32, i32)) -> Option<f32> {
-        let (x, y) = point;
-        let result = unsafe {
-            ffi::TCOD_dijkstra_get_distance(self.tcod_path.ptr, x, y)
-        };
-        if result == -1.0 {
-            None
-        } else {
-            Some(result)
-        }
-    }
-
-    pub fn reverse(&mut self) {
-        unsafe {
-            ffi::TCOD_dijkstra_reverse(self.tcod_path.ptr);
-        }
-    }
-
-    pub fn get(&self, index: i32) -> Option<(i32, i32)> {
-        if index < 0 || index >= self.len() {
-            return None;
-        }
-        unsafe {
-            let mut x: c_int = 0;
-            let mut y: c_int = 0;
-            ffi::TCOD_dijkstra_get(self.tcod_path.ptr, index, &mut x, &mut y);
-            Some((x, y))
-        }
-    }
-
-    pub fn is_empty(&self) -> bool {
-        unsafe {
-            ffi::TCOD_dijkstra_is_empty(self.tcod_path.ptr) != 0
-        }
-    }
-
-    pub fn len(&self) -> i32 {
-        unsafe {
-            ffi::TCOD_dijkstra_size(self.tcod_path.ptr)
-        }
-    }
-}
-
-pub struct AStarPathIterator {
-    tcod_path: ffi::TCOD_path_t,
-    recalculate: bool,
-}
-
-impl Iterator for AStarPathIterator {
-    type Item = (isize, isize);
-
-    fn next(&mut self) -> Option<(isize, isize)> {
-        unsafe {
-            let mut x: c_int = 0;
-            let mut y: c_int = 0;
-            match ffi::TCOD_path_walk(self.tcod_path, &mut x, &mut y,
-                                      self.recalculate as c_bool) != 0 {
-                true => Some((x as isize, y as isize)),
-                false => None,
-            }
-        }
-    }
-}
-
-pub struct DijkstraPathIterator {
-    tcod_path: ffi::TCOD_path_t,
-}
-
-impl Iterator for DijkstraPathIterator {
-    type Item = (isize, isize);
-
-    fn next(&mut self) -> Option<(isize, isize)> {
-        unsafe {
-            let mut x: c_int = 0;
-            let mut y: c_int = 0;
-            match ffi::TCOD_dijkstra_path_walk(self.tcod_path, &mut x, &mut y) != 0 {
-                true => Some((x as isize, y as isize)),
-                false => None,
-            }
-        }
-    }
-}
-
-
-#[repr(C)]
-#[derive(Copy, Clone)]
-pub enum Renderer {
-    GLSL = ffi::TCOD_RENDERER_GLSL as isize,
-    OpenGL = ffi::TCOD_RENDERER_OPENGL as isize,
-    SDL = ffi::TCOD_RENDERER_SDL as isize,
-}
-
-bitflags! {
-    flags FontFlags: c_uint {
-        const FONT_LAYOUT_ASCII_INCOL = ffi::TCOD_FONT_LAYOUT_ASCII_INCOL,
-        const FONT_LAYOUT_ASCII_INROW = ffi::TCOD_FONT_LAYOUT_ASCII_INROW,
-        const FONT_TYPE_GREYSCALE = ffi::TCOD_FONT_TYPE_GREYSCALE,
-        const FONT_LAYOUT_TCOD = ffi::TCOD_FONT_LAYOUT_TCOD,
-    }
-}
-
-
-#[derive(Copy, Clone, PartialEq, FromPrimitive, Debug)]
-#[repr(C)]
-pub enum KeyCode {
-    NoKey,
-    Escape,
-    Backspace,
-    Tab,
-    Enter,
-    Shift,
-    Control,
-    Alt,
-    Pause,
-    Capslock,
-    Pageup,
-    Pagedown,
-    End,
-    Home,
-    Up,
-    Left,
-    Right,
-    Down,
-    PrintScreen,
-    Insert,
-    Delete,
-    LeftWin,
-    RightWin,
-    Apps,
-    // The numbers on the alphanum section of the keyboard
-    Number0,
-    Number1,
-    Number2,
-    Number3,
-    Number4,
-    Number5,
-    Number6,
-    Number7,
-    Number8,
-    Number9,
-    // The numbers on the numeric keypad
-    NumPad0,
-    NumPad1,
-    NumPad2,
-    NumPad3,
-    NumPad4,
-    NumPad5,
-    NumPad6,
-    NumPad7,
-    NumPad8,
-    NumPad9,
-    NumPadAdd,
-    NumPadSubtract,
-    NumPadDivide,
-    NumPadMultiply,
-    NumPadDecimal,
-    NumPadEnter,
-    F1,
-    F2,
-    F3,
-    F4,
-    F5,
-    F6,
-    F7,
-    F8,
-    F9,
-    F10,
-    F11,
-    F12,
-    NUMLOCK,
-    SCROLLLOCK,
-    Spacebar,
-    Char,
-}
-
-fn keycode_from_u32(input: u32) -> Option<KeyCode> {
-    match input {
-        0 => Some(KeyCode::NoKey),
-        1 => Some(KeyCode::Escape),
-        2 => Some(KeyCode::Backspace),
-        3 => Some(KeyCode::Tab),
-        4 => Some(KeyCode::Enter),
-        5 => Some(KeyCode::Shift),
-        6 => Some(KeyCode::Control),
-        7 => Some(KeyCode::Alt),
-        8 => Some(KeyCode::Pause),
-        9 => Some(KeyCode::Capslock),
-        10 => Some(KeyCode::Pageup),
-        11 => Some(KeyCode::Pagedown),
-        12 => Some(KeyCode::End),
-        13 => Some(KeyCode::Home),
-        14 => Some(KeyCode::Up),
-        15 => Some(KeyCode::Left),
-        16 => Some(KeyCode::Right),
-        17 => Some(KeyCode::Down),
-        18 => Some(KeyCode::PrintScreen),
-        19 => Some(KeyCode::Insert),
-        20 => Some(KeyCode::Delete),
-        21 => Some(KeyCode::LeftWin),
-        22 => Some(KeyCode::RightWin),
-        23 => Some(KeyCode::Apps),
-        24 => Some(KeyCode::Number0),
-        25 => Some(KeyCode::Number1),
-        26 => Some(KeyCode::Number2),
-        27 => Some(KeyCode::Number3),
-        28 => Some(KeyCode::Number4),
-        29 => Some(KeyCode::Number5),
-        30 => Some(KeyCode::Number6),
-        31 => Some(KeyCode::Number7),
-        32 => Some(KeyCode::Number8),
-        33 => Some(KeyCode::Number9),
-        34 => Some(KeyCode::NumPad0),
-        35 => Some(KeyCode::NumPad1),
-        36 => Some(KeyCode::NumPad2),
-        37 => Some(KeyCode::NumPad3),
-        38 => Some(KeyCode::NumPad4),
-        39 => Some(KeyCode::NumPad5),
-        40 => Some(KeyCode::NumPad6),
-        41 => Some(KeyCode::NumPad7),
-        42 => Some(KeyCode::NumPad8),
-        43 => Some(KeyCode::NumPad9),
-        44 => Some(KeyCode::NumPadAdd),
-        45 => Some(KeyCode::NumPadSubtract),
-        46 => Some(KeyCode::NumPadDivide),
-        47 => Some(KeyCode::NumPadMultiply),
-        48 => Some(KeyCode::NumPadDecimal),
-        49 => Some(KeyCode::NumPadEnter),
-        50 => Some(KeyCode::F1),
-        51 => Some(KeyCode::F2),
-        52 => Some(KeyCode::F3),
-        53 => Some(KeyCode::F4),
-        54 => Some(KeyCode::F5),
-        55 => Some(KeyCode::F6),
-        56 => Some(KeyCode::F7),
-        57 => Some(KeyCode::F8),
-        58 => Some(KeyCode::F9),
-        59 => Some(KeyCode::F10),
-        60 => Some(KeyCode::F11),
-        61 => Some(KeyCode::F12),
-        62 => Some(KeyCode::NUMLOCK),
-        63 => Some(KeyCode::SCROLLLOCK),
-        64 => Some(KeyCode::Spacebar),
-        65 => Some(KeyCode::Char),
-        _ => None,
-    }
-}
-
-
-#[derive(Copy, Clone, PartialEq, Debug)]
-pub enum Key {
-    Printable(char),
-    Special(KeyCode),
-}
-
-#[derive(Copy, Clone, PartialEq, Debug)]
-pub struct KeyState {
-    pub key: Key,
-    pub pressed: bool,
-    pub left_alt: bool,
-    pub left_ctrl: bool,
-    pub right_alt: bool,
-    pub right_ctrl: bool,
-    pub shift: bool,
-}
-
-#[derive(Copy, Clone, PartialEq, Debug)]
-pub struct MouseState {
-    pub x: isize,
-    pub y: isize,
-    pub dx: isize,
-    pub dy: isize,
-    pub cx: isize,
-    pub cy: isize,
-    pub dcx: isize,
-    pub dcy: isize,
-    pub lbutton: bool,
-    pub rbutton: bool,
-    pub mbutton: bool,
-    pub lbutton_pressed: bool,
-    pub rbutton_pressed: bool,
-    pub mbutton_pressed: bool,
-    pub wheel_up: bool,
-    pub wheel_down: bool,
-}
-
-#[repr(C)]
-#[derive(Copy, Clone, Debug)]
-pub enum FovAlgorithm {
-    Basic       = ffi::FOV_BASIC as isize,
-    Diamond     = ffi::FOV_DIAMOND as isize,
-    Shadow      = ffi::FOV_SHADOW as isize,
-    Permissive0 = ffi::FOV_PERMISSIVE_0 as isize,
-    Permissive1 = ffi::FOV_PERMISSIVE_1 as isize,
-    Permissive2 = ffi::FOV_PERMISSIVE_2 as isize,
-    Permissive3 = ffi::FOV_PERMISSIVE_3 as isize,
-    Permissive4 = ffi::FOV_PERMISSIVE_4 as isize,
-    Permissive5 = ffi::FOV_PERMISSIVE_5 as isize,
-    Permissive6 = ffi::FOV_PERMISSIVE_6 as isize,
-    Permissive7 = ffi::FOV_PERMISSIVE_7 as isize,
-    Permissive8 = ffi::FOV_PERMISSIVE_8 as isize,
-    Restrictive = ffi::FOV_RESTRICTIVE as isize,
-}
-
-pub mod colors {
-    #![allow(non_upper_case_globals)]
-    use super::ffi;
-
-    #[repr(C)]
-    #[derive(Copy, Clone, Debug, PartialEq)]
-    pub struct Color {
-        pub r: u8,
-        pub g: u8,
-        pub b: u8,
-    }
-
-    impl Color {
-        pub fn from_tcod_color_t(tcod_color_t: ffi::TCOD_color_t) -> Color {
-            unsafe {
-                ::std::mem::transmute(tcod_color_t)
-            }
-        }
-
-        pub fn to_color_t(self) -> ffi::TCOD_color_t {
-            unsafe {
-                ::std::mem::transmute(self)
-            }
-        }
-
-        pub fn new(r: u8, g: u8, b: u8) -> Color {
-            Color {
-                r: r,
-                g: g,
-                b: b,
-            }
-        }
-
-        pub fn new_from_hsv(h: f32, s: f32, v: f32) -> Color {
-            let mut tcod_c = Color{r: 0, g: 0, b: 0}.to_color_t();
-            unsafe {
-                ffi::TCOD_color_set_HSV(&mut tcod_c, h, s, v)
-            }
-            Color::from_tcod_color_t(tcod_c)
-        }
-
-        pub fn multiply(self, other: Color) -> Color {
-            unsafe {
-                Color::from_tcod_color_t(
-                    ffi::TCOD_color_multiply(self.to_color_t(), other.to_color_t()))
-            }
-        }
-
-        pub fn multiply_scalar(self, val: f32) -> Color {
-            unsafe {
-                Color::from_tcod_color_t(
-                    ffi::TCOD_color_multiply_scalar(self.to_color_t(), val))
-            }
-        }
-
-        pub fn add(self, other: Color) -> Color {
-            unsafe {
-                Color::from_tcod_color_t(
-                    ffi::TCOD_color_add(self.to_color_t(), other.to_color_t()))
-            }
-        }
-
-        pub fn subtract(self, other: Color) -> Color {
-            unsafe {
-                Color::from_tcod_color_t(
-                    ffi::TCOD_color_subtract(self.to_color_t(), other.to_color_t()))
-            }
-        }
-
-        pub fn lerp(self, to: Color, coefficient: f32) -> Color {
-            unsafe {
-                Color::from_tcod_color_t(ffi::TCOD_color_lerp(self.to_color_t(),
-                                                              to.to_color_t(),
-                                                              coefficient))
-            }
-        }
-
-        pub fn hsv(self) -> (f32, f32, f32) {
-            let mut h: f32 = 0.0;
-            let mut s: f32 = 0.0;
-            let mut v: f32 = 0.0;
-            unsafe {
-                ffi::TCOD_color_get_HSV(self.to_color_t(), &mut h, &mut s, &mut v)
-            }
-            (h, s, v)
-        }
-
-        pub fn shift_hue(self, shift: f32) -> Color {
-            let mut c = self.to_color_t();
-            unsafe {
-                ffi::TCOD_color_shift_hue(&mut c, shift);
-            }
-            Color::from_tcod_color_t(c)
-        }
-
-        pub fn scale_hsv(self, scale: f32, value: f32) -> Color {
-            let mut c = self.to_color_t();
-            unsafe {
-                ffi::TCOD_color_scale_HSV(&mut c, scale, value);
-            }
-            Color::from_tcod_color_t(c)
-        }
-    }
-
-
-    // NOTE; colour names and values copied from:
-    // tcod-sys/libtcod/include/libtcod_int.h
-    //
-    // We cannot return statics exported by the DLL here because they have a
-    // different type (TCOD_color_t) and we cannot call `transmute` to convert
-    // them to `Color`.
-    pub const black: Color = Color{r: 0, g: 0, b: 0};
-    pub const darkest_grey: Color = Color{r: 31, g: 31, b: 31};
-    pub const darker_grey: Color = Color{r: 63, g: 63, b: 63};
-    pub const dark_grey: Color = Color{r: 95, g: 95, b: 95};
-    pub const grey: Color = Color{r: 127, g: 127, b: 127};
-    pub const light_grey: Color = Color{r: 159, g: 159, b: 159};
-    pub const lighter_grey: Color = Color{r: 191, g: 191, b: 191};
-    pub const lightest_grey: Color = Color{r: 223, g: 223, b: 223};
-    pub const white: Color = Color{r: 255, g: 255, b: 255};
-    pub const darkest_sepia: Color = Color{r: 31, g: 24, b: 15};
-    pub const darker_sepia: Color = Color{r: 63, g: 50, b: 31};
-    pub const dark_sepia: Color = Color{r: 94, g: 75, b: 47};
-    pub const sepia: Color = Color{r: 127, g: 101, b: 63};
-    pub const light_sepia: Color = Color{r: 158, g: 134, b: 100};
-    pub const lighter_sepia: Color = Color{r: 191, g: 171, b: 143};
-    pub const lightest_sepia: Color = Color{r: 222, g: 211, b: 195};
-    pub const desaturated_red: Color = Color{r: 127, g: 63, b: 63};
-    pub const desaturated_flame: Color = Color{r: 127, g: 79, b: 63};
-    pub const desaturated_orange: Color = Color{r: 127, g: 95, b: 63};
-    pub const desaturated_amber: Color = Color{r: 127, g: 111, b: 63};
-    pub const desaturated_yellow: Color = Color{r: 127, g: 127, b: 63};
-    pub const desaturated_lime: Color = Color{r: 111, g: 127, b: 63};
-    pub const desaturated_chartreuse: Color = Color{r: 95, g: 127, b: 63};
-    pub const desaturated_green: Color = Color{r: 63, g: 127, b: 63};
-    pub const desaturated_sea: Color = Color{r: 63, g: 127, b: 95};
-    pub const desaturated_turquoise: Color = Color{r: 63, g: 127, b: 111};
-    pub const desaturated_cyan: Color = Color{r: 63, g: 127, b: 127};
-    pub const desaturated_sky: Color = Color{r: 63, g: 111, b: 127};
-    pub const desaturated_azure: Color = Color{r: 63, g: 95, b: 127};
-    pub const desaturated_blue: Color = Color{r: 63, g: 63, b: 127};
-    pub const desaturated_han: Color = Color{r: 79, g: 63, b: 127};
-    pub const desaturated_violet: Color = Color{r: 95, g: 63, b: 127};
-    pub const desaturated_purple: Color = Color{r: 111, g: 63, b: 127};
-    pub const desaturated_fuchsia: Color = Color{r: 127, g: 63, b: 127};
-    pub const desaturated_magenta: Color = Color{r: 127, g: 63, b: 111};
-    pub const desaturated_pink: Color = Color{r: 127, g: 63, b: 95};
-    pub const desaturated_crimson: Color = Color{r: 127, g: 63, b: 79};
-    pub const lightest_red: Color = Color{r: 255, g: 191, b: 191};
-    pub const lightest_flame: Color = Color{r: 255, g: 207, b: 191};
-    pub const lightest_orange: Color = Color{r: 255, g: 223, b: 191};
-    pub const lightest_amber: Color = Color{r: 255, g: 239, b: 191};
-    pub const lightest_yellow: Color = Color{r: 255, g: 255, b: 191};
-    pub const lightest_lime: Color = Color{r: 239, g: 255, b: 191};
-    pub const lightest_chartreuse: Color = Color{r: 223, g: 255, b: 191};
-    pub const lightest_green: Color = Color{r: 191, g: 255, b: 191};
-    pub const lightest_sea: Color = Color{r: 191, g: 255, b: 223};
-    pub const lightest_turquoise: Color = Color{r: 191, g: 255, b: 239};
-    pub const lightest_cyan: Color = Color{r: 191, g: 255, b: 255};
-    pub const lightest_sky: Color = Color{r: 191, g: 239, b: 255};
-    pub const lightest_azure: Color = Color{r: 191, g: 223, b: 255};
-    pub const lightest_blue: Color = Color{r: 191, g: 191, b: 255};
-    pub const lightest_han: Color = Color{r: 207, g: 191, b: 255};
-    pub const lightest_violet: Color = Color{r: 223, g: 191, b: 255};
-    pub const lightest_purple: Color = Color{r: 239, g: 191, b: 255};
-    pub const lightest_fuchsia: Color = Color{r: 255, g: 191, b: 255};
-    pub const lightest_magenta: Color = Color{r: 255, g: 191, b: 239};
-    pub const lightest_pink: Color = Color{r: 255, g: 191, b: 223};
-    pub const lightest_crimson: Color = Color{r: 255, g: 191, b: 207};
-    pub const lighter_red: Color = Color{r: 255, g: 127, b: 127};
-    pub const lighter_flame: Color = Color{r: 255, g: 159, b: 127};
-    pub const lighter_orange: Color = Color{r: 255, g: 191, b: 127};
-    pub const lighter_amber: Color = Color{r: 255, g: 223, b: 127};
-    pub const lighter_yellow: Color = Color{r: 255, g: 255, b: 127};
-    pub const lighter_lime: Color = Color{r: 223, g: 255, b: 127};
-    pub const lighter_chartreuse: Color = Color{r: 191, g: 255, b: 127};
-    pub const lighter_green: Color = Color{r: 127, g: 255, b: 127};
-    pub const lighter_sea: Color = Color{r: 127, g: 255, b: 191};
-    pub const lighter_turquoise: Color = Color{r: 127, g: 255, b: 223};
-    pub const lighter_cyan: Color = Color{r: 127, g: 255, b: 255};
-    pub const lighter_sky: Color = Color{r: 127, g: 223, b: 255};
-    pub const lighter_azure: Color = Color{r: 127, g: 191, b: 255};
-    pub const lighter_blue: Color = Color{r: 127, g: 127, b: 255};
-    pub const lighter_han: Color = Color{r: 159, g: 127, b: 255};
-    pub const lighter_violet: Color = Color{r: 191, g: 127, b: 255};
-    pub const lighter_purple: Color = Color{r: 223, g: 127, b: 255};
-    pub const lighter_fuchsia: Color = Color{r: 255, g: 127, b: 255};
-    pub const lighter_magenta: Color = Color{r: 255, g: 127, b: 223};
-    pub const lighter_pink: Color = Color{r: 255, g: 127, b: 191};
-    pub const lighter_crimson: Color = Color{r: 255, g: 127, b: 159};
-    pub const light_red: Color = Color{r: 255, g: 63, b: 63};
-    pub const light_flame: Color = Color{r: 255, g: 111, b: 63};
-    pub const light_orange: Color = Color{r: 255, g: 159, b: 63};
-    pub const light_amber: Color = Color{r: 255, g: 207, b: 63};
-    pub const light_yellow: Color = Color{r: 255, g: 255, b: 63};
-    pub const light_lime: Color = Color{r: 207, g: 255, b: 63};
-    pub const light_chartreuse: Color = Color{r: 159, g: 255, b: 63};
-    pub const light_green: Color = Color{r: 63, g: 255, b: 63};
-    pub const light_sea: Color = Color{r: 63, g: 255, b: 159};
-    pub const light_turquoise: Color = Color{r: 63, g: 255, b: 207};
-    pub const light_cyan: Color = Color{r: 63, g: 255, b: 255};
-    pub const light_sky: Color = Color{r: 63, g: 207, b: 255};
-    pub const light_azure: Color = Color{r: 63, g: 159, b: 255};
-    pub const light_blue: Color = Color{r: 63, g: 63, b: 255};
-    pub const light_han: Color = Color{r: 111, g: 63, b: 255};
-    pub const light_violet: Color = Color{r: 159, g: 63, b: 255};
-    pub const light_purple: Color = Color{r: 207, g: 63, b: 255};
-    pub const light_fuchsia: Color = Color{r: 255, g: 63, b: 255};
-    pub const light_magenta: Color = Color{r: 255, g: 63, b: 207};
-    pub const light_pink: Color = Color{r: 255, g: 63, b: 159};
-    pub const light_crimson: Color = Color{r: 255, g: 63, b: 111};
-    pub const red: Color = Color{r: 255, g: 0, b: 0};
-    pub const flame: Color = Color{r: 255, g: 63, b: 0};
-    pub const orange: Color = Color{r: 255, g: 127, b: 0};
-    pub const amber: Color = Color{r: 255, g: 191, b: 0};
-    pub const yellow: Color = Color{r: 255, g: 255, b: 0};
-    pub const lime: Color = Color{r: 191, g: 255, b: 0};
-    pub const chartreuse: Color = Color{r: 127, g: 255, b: 0};
-    pub const green: Color = Color{r: 0, g: 255, b: 0};
-    pub const sea: Color = Color{r: 0, g: 255, b: 127};
-    pub const turquoise: Color = Color{r: 0, g: 255, b: 191};
-    pub const cyan: Color = Color{r: 0, g: 255, b: 255};
-    pub const sky: Color = Color{r: 0, g: 191, b: 255};
-    pub const azure: Color = Color{r: 0, g: 127, b: 255};
-    pub const blue: Color = Color{r: 0, g: 0, b: 255};
-    pub const han: Color = Color{r: 63, g: 0, b: 255};
-    pub const violet: Color = Color{r: 127, g: 0, b: 255};
-    pub const purple: Color = Color{r: 191, g: 0, b: 255};
-    pub const fuchsia: Color = Color{r: 255, g: 0, b: 255};
-    pub const magenta: Color = Color{r: 255, g: 0, b: 191};
-    pub const pink: Color = Color{r: 255, g: 0, b: 127};
-    pub const crimson: Color = Color{r: 255, g: 0, b: 63};
-    pub const dark_red: Color = Color{r: 191, g: 0, b: 0};
-    pub const dark_flame: Color = Color{r: 191, g: 47, b: 0};
-    pub const dark_orange: Color = Color{r: 191, g: 95, b: 0};
-    pub const dark_amber: Color = Color{r: 191, g: 143, b: 0};
-    pub const dark_yellow: Color = Color{r: 191, g: 191, b: 0};
-    pub const dark_lime: Color = Color{r: 143, g: 191, b: 0};
-    pub const dark_chartreuse: Color = Color{r: 95, g: 191, b: 0};
-    pub const dark_green: Color = Color{r: 0, g: 191, b: 0};
-    pub const dark_sea: Color = Color{r: 0, g: 191, b: 95};
-    pub const dark_turquoise: Color = Color{r: 0, g: 191, b: 143};
-    pub const dark_cyan: Color = Color{r: 0, g: 191, b: 191};
-    pub const dark_sky: Color = Color{r: 0, g: 143, b: 191};
-    pub const dark_azure: Color = Color{r: 0, g: 95, b: 191};
-    pub const dark_blue: Color = Color{r: 0, g: 0, b: 191};
-    pub const dark_han: Color = Color{r: 47, g: 0, b: 191};
-    pub const dark_violet: Color = Color{r: 95, g: 0, b: 191};
-    pub const dark_purple: Color = Color{r: 143, g: 0, b: 191};
-    pub const dark_fuchsia: Color = Color{r: 191, g: 0, b: 191};
-    pub const dark_magenta: Color = Color{r: 191, g: 0, b: 143};
-    pub const dark_pink: Color = Color{r: 191, g: 0, b: 95};
-    pub const dark_crimson: Color = Color{r: 191, g: 0, b: 47};
-    pub const darker_red: Color = Color{r: 127, g: 0, b: 0};
-    pub const darker_flame: Color = Color{r: 127, g: 31, b: 0};
-    pub const darker_orange: Color = Color{r: 127, g: 63, b: 0};
-    pub const darker_amber: Color = Color{r: 127, g: 95, b: 0};
-    pub const darker_yellow: Color = Color{r: 127, g: 127, b: 0};
-    pub const darker_lime: Color = Color{r: 95, g: 127, b: 0};
-    pub const darker_chartreuse: Color = Color{r: 63, g: 127, b: 0};
-    pub const darker_green: Color = Color{r: 0, g: 127, b: 0};
-    pub const darker_sea: Color = Color{r: 0, g: 127, b: 63};
-    pub const darker_turquoise: Color = Color{r: 0, g: 127, b: 95};
-    pub const darker_cyan: Color = Color{r: 0, g: 127, b: 127};
-    pub const darker_sky: Color = Color{r: 0, g: 95, b: 127};
-    pub const darker_azure: Color = Color{r: 0, g: 63, b: 127};
-    pub const darker_blue: Color = Color{r: 0, g: 0, b: 127};
-    pub const darker_han: Color = Color{r: 31, g: 0, b: 127};
-    pub const darker_violet: Color = Color{r: 63, g: 0, b: 127};
-    pub const darker_purple: Color = Color{r: 95, g: 0, b: 127};
-    pub const darker_fuchsia: Color = Color{r: 127, g: 0, b: 127};
-    pub const darker_magenta: Color = Color{r: 127, g: 0, b: 95};
-    pub const darker_pink: Color = Color{r: 127, g: 0, b: 63};
-    pub const darker_crimson: Color = Color{r: 127, g: 0, b: 31};
-    pub const darkest_red: Color = Color{r: 63, g: 0, b: 0};
-    pub const darkest_flame: Color = Color{r: 63, g: 15, b: 0};
-    pub const darkest_orange: Color = Color{r: 63, g: 31, b: 0};
-    pub const darkest_amber: Color = Color{r: 63, g: 47, b: 0};
-    pub const darkest_yellow: Color = Color{r: 63, g: 63, b: 0};
-    pub const darkest_lime: Color = Color{r: 47, g: 63, b: 0};
-    pub const darkest_chartreuse: Color = Color{r: 31, g: 63, b: 0};
-    pub const darkest_green: Color = Color{r: 0, g: 63, b: 0};
-    pub const darkest_sea: Color = Color{r: 0, g: 63, b: 31};
-    pub const darkest_turquoise: Color = Color{r: 0, g: 63, b: 47};
-    pub const darkest_cyan: Color = Color{r: 0, g: 63, b: 63};
-    pub const darkest_sky: Color = Color{r: 0, g: 47, b: 63};
-    pub const darkest_azure: Color = Color{r: 0, g: 31, b: 63};
-    pub const darkest_blue: Color = Color{r: 0, g: 0, b: 63};
-    pub const darkest_han: Color = Color{r: 15, g: 0, b: 63};
-    pub const darkest_violet: Color = Color{r: 31, g: 0, b: 63};
-    pub const darkest_purple: Color = Color{r: 47, g: 0, b: 63};
-    pub const darkest_fuchsia: Color = Color{r: 63, g: 0, b: 63};
-    pub const darkest_magenta: Color = Color{r: 63, g: 0, b: 47};
-    pub const darkest_pink: Color = Color{r: 63, g: 0, b: 31};
-    pub const darkest_crimson: Color = Color{r: 63, g: 0, b: 15};
-    pub const brass: Color = Color{r: 191, g: 151, b: 96};
-    pub const copper: Color = Color{r: 197, g: 136, b: 124};
-    pub const gold: Color = Color{r: 229, g: 191, b: 0};
-    pub const silver: Color = Color{r: 203, g: 203, b: 203};
-    pub const celadon: Color = Color{r: 172, g: 255, b: 175};
-    pub const peach: Color = Color{r: 255, g: 159, b: 127};
-
-}
-
-#[repr(C)]
-#[derive(Copy, Clone)]
-pub enum TextAlignment {
-    Left = ffi::TCOD_LEFT as isize,
-    Right = ffi::TCOD_RIGHT as isize,
-    Center = ffi::TCOD_CENTER as isize,
-}
-
-
-#[repr(C)]
-#[derive(Copy, Clone)]
-pub enum BackgroundFlag {
-    None = ffi::TCOD_BKGND_NONE as isize,
-    Set = ffi::TCOD_BKGND_SET as isize,
-    Multiply = ffi::TCOD_BKGND_MULTIPLY as isize,
-    Lighten = ffi::TCOD_BKGND_LIGHTEN as isize,
-    Darken = ffi::TCOD_BKGND_DARKEN as isize,
-    Screen = ffi::TCOD_BKGND_SCREEN as isize,
-    ColorDodge = ffi::TCOD_BKGND_COLOR_DODGE as isize,
-    ColorBurn = ffi::TCOD_BKGND_COLOR_BURN as isize,
-    Add = ffi::TCOD_BKGND_ADD as isize,
-    AddA = ffi::TCOD_BKGND_ADDA as isize,
-    Burn = ffi::TCOD_BKGND_BURN as isize,
-    Overlay = ffi::TCOD_BKGND_OVERLAY as isize,
-    Alph = ffi::TCOD_BKGND_ALPH as isize,
-    Default = ffi::TCOD_BKGND_DEFAULT as isize
-}
-
-pub mod system {
-    use std;
-    use time::Duration;
-    use ffi;
-    use libc::c_char;
-    use ::{c_bool,
-           Key, EventFlags,
-           ANY,
-           KEY, KEY_RELEASE, KEY_PRESS,
-           MOUSE, MOUSE_RELEASE, MOUSE_PRESS, MOUSE_MOVE};
-
-    pub fn set_fps(fps: i32) {
-        assert!(fps > 0);
-        unsafe {
-            ffi::TCOD_sys_set_fps(fps)
-        }
-    }
-
-    pub fn get_fps() -> i32 {
-        let mut result;
-        unsafe {
-            result = ffi::TCOD_sys_get_fps();
-        }
-        assert!(result >= 0);
-        return result
-    }
-
-    pub fn get_last_frame_length() -> f32 {
-        unsafe {
-            ffi::TCOD_sys_get_last_frame_length()
-        }
-    }
-
-    pub fn sleep(time: Duration) {
-        unsafe {
-            ffi::TCOD_sys_sleep_milli(time.num_milliseconds() as u32);
-        }
-    }
-
-    pub fn get_elapsed_time() -> Duration {
-        let ms: u32 = unsafe {
-            ffi::TCOD_sys_elapsed_milli()
-        };
-        return Duration::milliseconds(ms as i64)
-    }
-
-    pub fn save_screenshot(path: &std::path::Path) {
-        let filename = path.to_str().unwrap();
-        let c_path = std::ffi::CString::new(filename).unwrap();
-        unsafe {
-            ffi::TCOD_sys_save_screenshot(c_path.as_ptr());
-        }
-    }
-
-    pub fn save_screenshot_auto() {
-        unsafe {
-            ffi::TCOD_sys_save_screenshot(std::ptr::null());
-        }
-    }
-
-    pub fn force_fullscreen_resolution(width: i32, height: i32) {
-        assert!(width > 0 && height > 0);
-        unsafe {
-            ffi::TCOD_sys_force_fullscreen_resolution(width, height);
-        }
-    }
-
-    pub fn get_current_resolution() -> (i32, i32) {
-        let mut width: i32 = 0;
-        let mut height: i32 = 0;
-        unsafe {
-            ffi::TCOD_sys_get_current_resolution(&mut width, &mut height);
-        }
-        (width, height)
-    }
-
-    pub fn get_fullscreen_offset() -> (i32, i32) {
-        let mut x: i32 = 0;
-        let mut y: i32 = 0;
-        unsafe {
-            ffi::TCOD_sys_get_fullscreen_offsets(&mut x, &mut y);
-        }
-        (x, y)
-    }
-
-    pub fn get_char_size() -> (i32, i32) {
-        let mut width: i32 = 0;
-        let mut height: i32 = 0;
-        unsafe {
-            ffi::TCOD_sys_get_char_size(&mut width, &mut height);
-        }
-        (width, height)
-    }
-
-    pub fn set_clipboard(value: &str) {
-        let c_str = std::ffi::CString::new(value.as_bytes()).unwrap();
-        unsafe {
-            ffi::TCOD_sys_clipboard_set(c_str.as_ptr());
-        }
-    }
-
-    pub fn get_clipboard() -> String {
-        unsafe {
-            let c_ptr = ffi::TCOD_sys_clipboard_get();
-            let c_str = std::ffi::CStr::from_ptr(c_ptr).to_bytes();
-            std::str::from_utf8(c_str).unwrap().to_string()
-        }
-    }
-
-    pub fn check_for_event(event_mask: EventFlags) -> Option<(EventFlags, Event)> {
-        let mut c_key_state = ffi::TCOD_key_t {
-            vk: 0,
-            c: ' ' as c_char,
-            pressed: false as c_bool,
-            lalt: false as c_bool,
-            lctrl: false as c_bool,
-            ralt: false as c_bool,
-            rctrl: false as c_bool,
-            shift: false as c_bool
-        };
-
-        let mut c_mouse_state = ffi::TCOD_mouse_t {
-            x: 0,
-            y: 0,
-            dx: 0,
-            dy: 0,
-            cx: 0,
-            cy: 0,
-            dcx: 0,
-            dcy: 0,
-            lbutton: false as c_bool,
-            rbutton: false as c_bool,
-            mbutton: false as c_bool,
-            lbutton_pressed: false as c_bool,
-            rbutton_pressed: false as c_bool,
-            mbutton_pressed: false as c_bool,
-            wheel_up: false as c_bool,
-            wheel_down: false as c_bool
-        };
-
-        let event = unsafe {
-            ffi::TCOD_sys_check_for_event(
-                event_mask.bits() as i32,
-                if event_mask.intersects(KEY_PRESS|KEY_RELEASE|KEY|ANY) {
-                    &mut c_key_state
-                } else {
-                    std::ptr::null_mut()
-                },
-                if event_mask.intersects(
-                    MOUSE_MOVE|MOUSE_PRESS|MOUSE_RELEASE|MOUSE|ANY) {
-                    &mut c_mouse_state
-                } else {
-                    std::ptr::null_mut()
-                })
-        };
-
-        let ret_flag = match event {
-            ffi::TCOD_EVENT_KEY_PRESS => KEY_PRESS,
-            ffi::TCOD_EVENT_KEY_RELEASE => KEY_RELEASE,
-            ffi::TCOD_EVENT_KEY => KEY,
-            ffi::TCOD_EVENT_MOUSE => MOUSE,
-            ffi::TCOD_EVENT_MOUSE_MOVE => MOUSE_MOVE,
-            ffi::TCOD_EVENT_MOUSE_PRESS => MOUSE_PRESS,
-            ffi::TCOD_EVENT_MOUSE_RELEASE => MOUSE_RELEASE,
-            _ => ANY
-        };
-
-        if ret_flag == ANY {
-            return None
-        }
-
-        let ret_event = if ret_flag.intersects(KEY_PRESS|KEY_RELEASE|KEY) {
-            Some(Event::Key(::KeyState {
-                key: if c_key_state.vk == ffi::TCODK_CHAR {
-                    Key::Printable(c_key_state.c as u8 as char)
-                } else {
-                    Key::Special(::keycode_from_u32(c_key_state.vk)
-                                 .unwrap())
-                },
-                pressed: c_key_state.pressed != 0,
-                left_alt: c_key_state.lalt != 0,
-                left_ctrl: c_key_state.lctrl != 0,
-                right_alt: c_key_state.ralt != 0,
-                right_ctrl: c_key_state.rctrl != 0,
-                shift: c_key_state.shift != 0
-            }))
-        } else if ret_flag.intersects(MOUSE_MOVE|MOUSE_PRESS|MOUSE_RELEASE|MOUSE) {
-            Some(Event::Mouse(::MouseState {
-                x: c_mouse_state.x as isize,
-                y: c_mouse_state.y as isize,
-                dx: c_mouse_state.dx as isize,
-                dy: c_mouse_state.dy as isize,
-                cx: c_mouse_state.cx as isize,
-                cy: c_mouse_state.cy as isize,
-                dcx: c_mouse_state.dcx as isize,
-                dcy: c_mouse_state.dcy as isize,
-                lbutton: c_mouse_state.lbutton != 0,
-                rbutton: c_mouse_state.rbutton != 0,
-                mbutton: c_mouse_state.mbutton != 0,
-                lbutton_pressed: c_mouse_state.lbutton_pressed != 0,
-                rbutton_pressed: c_mouse_state.rbutton_pressed != 0,
-                mbutton_pressed: c_mouse_state.mbutton_pressed != 0,
-                wheel_up: c_mouse_state.wheel_up != 0,
-                wheel_down: c_mouse_state.wheel_down != 0
-            }))
-        } else {
-            None
-        };
-
-        if ret_event.is_some() {
-            Some((ret_flag, ret_event.unwrap()))
-        } else {
-            None
-        }
-    }
-
-    pub fn events() -> EventIterator {
-        EventIterator::new()
-    }
-
-    #[derive(Copy, Clone, Debug)]
-    pub enum Event {
-        Key(::KeyState),
-        Mouse(::MouseState)
-    }
-
-    pub struct EventIterator;
-
-    impl EventIterator {
-        pub fn new() -> Self {
-            EventIterator
-        }
-    }
-
-    impl Iterator for EventIterator {
-        type Item = (EventFlags, Event);
-
-        fn next(&mut self) -> Option<(EventFlags, Event)> {
-            check_for_event(KEY | MOUSE)
-        }
-    }
-}
-
-pub mod mouse {
-    use ffi;
-    use ::c_bool;
-
-    pub fn show_cursor(visible: bool) {
-        unsafe {
-            ffi::TCOD_mouse_show_cursor(visible as c_bool);
-        }
-    }
-
-    pub fn is_cursor_visible() -> bool {
-        unsafe {
-            ffi::TCOD_mouse_is_cursor_visible() != 0
-        }
-    }
-
-    pub fn move_cursor(x: i32, y: i32) {
-        unsafe {
-            ffi::TCOD_mouse_move(x, y);
-        }
-    }
-}
-
-bitflags! {
-    flags KeyPressFlags: c_uint {
-        const KEY_PRESSED = ffi::TCOD_KEY_PRESSED,
-        const KEY_RELEASED = ffi::TCOD_KEY_RELEASED,
-    }
-}
-
-bitflags! {
-    flags EventFlags: c_uint {
-        const KEY_PRESS = ffi::TCOD_EVENT_KEY_PRESS,
-        const KEY_RELEASE = ffi::TCOD_EVENT_KEY_RELEASE,
-        const KEY = ffi::TCOD_EVENT_KEY,
-        const MOUSE_MOVE = ffi::TCOD_EVENT_MOUSE_MOVE,
-        const MOUSE_PRESS = ffi::TCOD_EVENT_MOUSE_PRESS,
-        const MOUSE_RELEASE = ffi::TCOD_EVENT_MOUSE_RELEASE,
-        const MOUSE = ffi::TCOD_EVENT_MOUSE,
-        const ANY = ffi::TCOD_EVENT_ANY,
-    }
-}
-
-pub mod chars {
-    pub const HLINE: char = '\u{c4}';
-    pub const VLINE: char = '\u{b3}';
-    pub const NE: char = '\u{bf}';
-    pub const NW: char = '\u{da}';
-    pub const SE: char = '\u{d9}';
-    pub const SW: char = '\u{c0}';
-    pub const TEEW: char = '\u{b4}';
-    pub const TEEE: char = '\u{c3}';
-    pub const TEEN: char = '\u{c1}';
-    pub const TEES: char = '\u{c2}';
-    pub const CROSS: char = '\u{c5}';
-    pub const DHLINE: char = '\u{cd}';
-    pub const DVLINE: char = '\u{ba}';
-    pub const DNE: char = '\u{bb}';
-    pub const DNW: char = '\u{c9}';
-    pub const DSE: char = '\u{bc}';
-    pub const DSW: char = '\u{c8}';
-    pub const DTEEW: char = '\u{b9}';
-    pub const DTEEE: char = '\u{cc}';
-    pub const DTEEN: char = '\u{ca}';
-    pub const DTEES: char = '\u{cb}';
-    pub const DCROSS: char = '\u{ce}';
-    pub const BLOCK1: char = '\u{b0}';
-    pub const BLOCK2: char = '\u{b1}';
-    pub const BLOCK3: char = '\u{b2}';
-    pub const ARROW_N: char = '\u{18}';
-    pub const ARROW_S: char = '\u{19}';
-    pub const ARROW_E: char = '\u{1a}';
-    pub const ARROW_W: char = '\u{1b}';
-    pub const ARROW2_N: char = '\u{1e}';
-    pub const ARROW2_S: char = '\u{1f}';
-    pub const ARROW2_E: char = '\u{10}';
-    pub const ARROW2_W: char = '\u{11}';
-    pub const DARROW_H: char = '\u{1d}';
-    pub const DARROW_V: char = '\u{12}';
-    pub const CHECKBOX_UNSET: char = '\u{e0}';
-    pub const CHECKBOX_SET: char = '\u{e1}';
-    pub const RADIO_UNSET: char = '\u{09}';
-    pub const RADIO_SET: char = '\u{0a}';
-    pub const SUBP_NW: char = '\u{e2}';
-    pub const SUBP_NE: char = '\u{e3}';
-    pub const SUBP_N: char = '\u{e4}';
-    pub const SUBP_SE: char = '\u{e5}';
-    pub const SUBP_DIAG: char = '\u{e6}';
-    pub const SUBP_E: char = '\u{e7}';
-    pub const SUBP_SW: char = '\u{e8}';
-    pub const SMILIE: char = '\u{01}';
-    pub const SMILIE_INV: char = '\u{02}';
-    pub const HEART: char = '\u{03}';
-    pub const DIAMOND: char = '\u{04}';
-    pub const CLUB: char = '\u{05}';
-    pub const SPADE: char = '\u{06}';
-    pub const BULLET: char = '\u{07}';
-    pub const BULLET_INV: char = '\u{08}';
-    pub const MALE: char = '\u{0b}';
-    pub const FEMALE: char = '\u{0c}';
-    pub const NOTE: char = '\u{0d}';
-    pub const NOTE_DOUBLE: char = '\u{0e}';
-    pub const LIGHT: char = '\u{0f}';
-    pub const EXCLAM_DOUBLE: char = '\u{13}';
-    pub const PILCROW: char = '\u{14}';
-    pub const SECTION: char = '\u{15}';
-    pub const POUND: char = '\u{9c}';
-    pub const MULTIPLICATION: char = '\u{9e}';
-    pub const FUNCTION: char = '\u{9f}';
-    pub const RESERVED: char = '\u{a9}';
-    pub const HALF: char = '\u{ab}';
-    pub const ONE_QUARTER: char = '\u{ac}';
-    pub const COPYRIGHT: char = '\u{b8}';
-    pub const CENT: char = '\u{bd}';
-    pub const YEN: char = '\u{be}';
-    pub const CURRENCY: char = '\u{cf}';
-    pub const THREE_QUARTERS: char = '\u{f3}';
-    pub const DIVISION: char = '\u{f6}';
-    pub const GRADE: char = '\u{f8}';
-    pub const UMLAUT: char = '\u{f9}';
-    pub const POW1: char = '\u{fb}';
-    pub const POW3: char = '\u{fc}';
-    pub const POW2: char = '\u{fd}';
-    pub const BULLET_SQUARE: char = '\u{fe}';
-}
->>>>>>> 2d708f4c

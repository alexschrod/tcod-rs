extern crate tcod;
extern crate tcod_sys as ffi;
extern crate rand;

use tcod::console::*;
use tcod::input::*;
use tcod::system;
use tcod::colors;
use tcod::colors::Color;
use tcod::chars;
use tcod::pathfinding::{Dijkstra, AStar};
use tcod::map::{Map, FovAlgorithm};
use tcod::image;
use tcod::namegen::Namegen;
use tcod::line::Line;
use tcod::noise::{Noise, NoiseType, DEFAULT_HURST, DEFAULT_LACUNARITY, MAX_OCTAVES};
use tcod::image::{Image, blit_2x};
use rand::Rng;
use rand::ThreadRng;
use std::char::from_u32;
use std::fs::read_dir;

const SAMPLE_SCREEN_WIDTH : i32 = 46;
const SAMPLE_SCREEN_HEIGHT : i32 = 20;

const SAMPLE_SCREEN_X : i32 = 20;
const SAMPLE_SCREEN_Y : i32 = 10;

trait Render {
    fn initialize(&mut self, console: &mut Offscreen);

    fn render(&mut self, console: &mut Offscreen, root: &Root,
              event: Option<(EventFlags, Event)>);
}

struct ColorsSample {
    cols: [Color; 4],
    dirr: [i8; 4],
    dirg: [i8; 4],
    dirb: [i8; 4],
    rng: ThreadRng,
}

impl ColorsSample {
    fn new() -> Self {
        ColorsSample {
            cols: [Color::new(50,  40, 150),
                   Color::new(240, 85, 5),
                   Color::new(50,  35, 240),
                   Color::new(10, 200, 130)],
            dirr: [1, -1, 1, 1],
            dirg: [1, -1, -1, 1],
            dirb: [1, 1, 1, -1],
            rng: rand::thread_rng(),
        }
    }

    fn cycle_color_component(&self, color_component: u8, dir: i8) -> (u8, i8) {
        let delta : i16 = (5 * dir) as i16;
        let new_component = (color_component as i16 + delta) as u8;

        let new_dir = if new_component == 255 { -1 }
                      else if new_component == 0 { 1 }
                      else { dir };
        (new_component, new_dir)
    }

    fn cycle_colors(&mut self) {
        for c in 0..4 {
            let component = self.rng.gen_range(0, 3);
            match component {
                0 => {
                    let (n_c, n_d) = self.cycle_color_component(self.cols[c].r, self.dirr[c]);
                    self.cols[c].r = n_c;
                    self.dirr[c] = n_d;
                },
                1 => {
                    let (n_c, n_d) = self.cycle_color_component(self.cols[c].g, self.dirg[c]);
                    self.cols[c].g = n_c;
                    self.dirg[c] = n_d;
                },
                2 => {
                    let (n_c, n_d) = self.cycle_color_component(self.cols[c].b, self.dirb[c]);
                    self.cols[c].b = n_c;
                    self.dirb[c] = n_d;
                },
                _ => panic!("Random number generator is broken!")
            }
        }

    }

    fn set_colors(&self, console: &mut Console) {
        enum Dir {
            TopLeft = 0,
            TopRight,
            BottomLeft,
            BottomRight,
        };

        // ==== scan the whole screen, interpolating corner colors ====
        for x in 0..SAMPLE_SCREEN_WIDTH {
            let xcoef = (x as f32) / ((SAMPLE_SCREEN_WIDTH-1) as f32);

            // get the current column top and bottom colors
            let top = colors::lerp(self.cols[Dir::TopLeft as usize],
                                   self.cols[Dir::TopRight as usize],
                                   xcoef);
            let bottom = colors::lerp(self.cols[Dir::BottomLeft as usize],
                                      self.cols[Dir::BottomRight as usize],
                                      xcoef);
            for y in 0..SAMPLE_SCREEN_HEIGHT {
                let ycoef = (y as f32) / ((SAMPLE_SCREEN_HEIGHT-1) as f32);

                // get the current cell color
                let cur_color = colors::lerp(top, bottom, ycoef);
                console.set_char_background(x, y, cur_color, BackgroundFlag::Set);
            }
        }
    }

    fn print_random_chars(&mut self, console: &mut Console) -> colors::Color {
        // ==== print the text with a random color ====
        // get the background color at the text position
        let mut text_color = console.get_char_background(SAMPLE_SCREEN_WIDTH/2, 5);
        // and invert it
        text_color.r = 255 - text_color.r;
        text_color.g = 255 - text_color.g;
        text_color.b = 255 - text_color.b;
        // put random text (for performance tests)
        for x in 0..SAMPLE_SCREEN_WIDTH {
            for y in 0..SAMPLE_SCREEN_HEIGHT {
                let mut col = console.get_char_background(x, y);
                col = colors::lerp(col, colors::BLACK, 0.5);
                // use colored character 255 on first and last lines
                let c = if y == 0 || y == SAMPLE_SCREEN_HEIGHT-1 {
                    '\u{00ff}'
                } else {
                    let r = self.rng.gen_range('a' as u32, 'z' as u32);
                    from_u32(r).unwrap()
                };

                console.set_default_foreground(col);
                console.put_char(x, y, c, BackgroundFlag::None);
            }
        }

        text_color
    }
}

impl Render for ColorsSample {
    fn initialize(&mut self, console: &mut Offscreen) {
        system::set_fps(0);
        console.clear()
    }

    fn render(&mut self,
              console: &mut Offscreen,
              _root: &Root,
              _event: Option<(EventFlags, Event)>) {
        self.cycle_colors();
        self.set_colors(console);
        let text_color = self.print_random_chars(console);

        console.set_default_foreground(text_color);
        // the background behind the text is slightly darkened using the Multiply flag
        console.set_default_background(colors::GREY);
        console.print_rect_ex(SAMPLE_SCREEN_WIDTH/2, 5, SAMPLE_SCREEN_WIDTH-2, SAMPLE_SCREEN_HEIGHT-1,
                              BackgroundFlag::Multiply, TextAlignment::Center,
                              "The Doryen library uses 24 bits colors, for both background and foreground.");
    }
}

struct OffscreenSample {
    secondary : Offscreen,
    screenshot : Offscreen,
    init : bool,
    counter : i32,
    x : i32,
    y : i32,
    xdir : i32,
    ydir : i32
}

impl OffscreenSample {
    fn new() -> OffscreenSample {
        OffscreenSample {
            secondary : Offscreen::new(SAMPLE_SCREEN_WIDTH/2, SAMPLE_SCREEN_HEIGHT/2),
            screenshot : Offscreen::new(SAMPLE_SCREEN_WIDTH, SAMPLE_SCREEN_HEIGHT),
            init : false,
            counter : 0,
            x : 0,
            y : 0,
            xdir : 1,
            ydir : 1
        }
    }
}

impl Render for OffscreenSample {
    fn initialize(&mut self, console: &mut Offscreen) {
        if !self.init {
            self.init = true;
            self.secondary.print_frame(0, 0, SAMPLE_SCREEN_WIDTH/2, SAMPLE_SCREEN_HEIGHT/2,
                                       false, BackgroundFlag::Set, Some("Offscreen console"));
            self.secondary.print_rect_ex(SAMPLE_SCREEN_WIDTH/4, 2, SAMPLE_SCREEN_WIDTH/2-2,
                                         SAMPLE_SCREEN_HEIGHT/2, BackgroundFlag::None, TextAlignment::Center,
                                         "You can render to an offscreen console\
                                          and blit in on another one, simulating\
                                          alpha transparency.");
        }

        system::set_fps(30);
        blit(console, (0, 0), (SAMPLE_SCREEN_WIDTH, SAMPLE_SCREEN_HEIGHT),
             &mut self.screenshot, (0, 0), 1.0, 1.0);
    }

    fn render(&mut self,
              console: &mut Offscreen,
              _root: &Root,
              _event: Option<(EventFlags, Event)>) {
        self.counter += 1;
        if self.counter % 20 == 0 {
            self.x += self.xdir;
            self.y += self.ydir;
            if self.x == (SAMPLE_SCREEN_WIDTH/2 + 5) { self.xdir = -1 }
            else if self.x == -5 { self.xdir = 1 }
            if self.y == (SAMPLE_SCREEN_HEIGHT/2 + 5) { self.ydir = -1 }
            else if self.y == -5 { self.ydir = 1 }
        }

        blit(&self.screenshot, (0, 0), (SAMPLE_SCREEN_WIDTH, SAMPLE_SCREEN_HEIGHT),
             console, (0, 0), 1.0, 1.0);
        blit(&self.secondary, (0, 0), (SAMPLE_SCREEN_WIDTH/2, SAMPLE_SCREEN_HEIGHT/2),
             console, (self.x, self.y), 1.0, 0.75);
    }
}

struct LineSample {
    bk_flag: BackgroundFlag,
    bk: Offscreen,
}

impl LineSample {
    fn new() -> Self {
        let mut line = LineSample {
            bk_flag: BackgroundFlag::Set,
            bk: Offscreen::new(SAMPLE_SCREEN_WIDTH, SAMPLE_SCREEN_HEIGHT),
        };

        for x in 0..SAMPLE_SCREEN_WIDTH {
            for y in 0..SAMPLE_SCREEN_HEIGHT {
                let col = colors::Color::new(
                    (x * 255 / (SAMPLE_SCREEN_WIDTH - 1)) as u8,
                    ((x+y) * 255 / (SAMPLE_SCREEN_WIDTH + SAMPLE_SCREEN_HEIGHT - 2)) as u8,
                    (y * 255 / (SAMPLE_SCREEN_HEIGHT - 1)) as u8);
                line.bk.set_char_background(x, y, col, BackgroundFlag::Set);
            }
        };
        line
    }

    fn next_flag(&mut self, flag_byte: i32) {
        let max = BackgroundFlag::Default as i32;
        if flag_byte >= max - 1 {
            self.bk_flag = BackgroundFlag::None;
        } else {
            self.bk_flag = unsafe {
                std::mem::transmute(flag_byte + 1)
            }
        }
    }

    fn set_alpha(&mut self, elapsed_seconds: f32, flag: BackgroundFlag) {
        let alpha = (1.0 + (elapsed_seconds*2.0).cos()) / 2.0;
        self.bk_flag = unsafe {
            let alpha_value = ((alpha*255.0) as u32) <<8;
            let new_flag = flag as u32 | alpha_value;
            std::mem::transmute(new_flag)
        };
    }
}

impl Render for LineSample {
    fn initialize(&mut self, console: &mut Offscreen) {
        system::set_fps(30);
        console.set_default_foreground(colors::WHITE);
    }

    fn render(&mut self,
              console: &mut Offscreen,
              _root: &Root,
              event: Option<(EventFlags, Event)>) {
        let elapsed_seconds: f32 = (system::get_elapsed_time().num_milliseconds() as f32) / 1000.0;
        let flag_byte = self.bk_flag as i32 & 0xff;
        if flag_byte == BackgroundFlag::Alph as i32 {
            self.set_alpha(elapsed_seconds, BackgroundFlag::Alph);
        }
        if flag_byte == BackgroundFlag::AddA as i32 {
            self.set_alpha(elapsed_seconds, BackgroundFlag::AddA);
        }

        blit(&self.bk, (0, 0), (SAMPLE_SCREEN_WIDTH, SAMPLE_SCREEN_HEIGHT),
             console, (0, 0), 1.0, 1.0);
        let rect_y = ((SAMPLE_SCREEN_HEIGHT - 2) as f32 * ((1.0 + elapsed_seconds.cos()) / 2.0)) as i32;
        for x in 0..SAMPLE_SCREEN_WIDTH {
            let component = (x * 255 / SAMPLE_SCREEN_WIDTH) as u8;
            let col = colors::Color::new(component, component, component);
            console.set_char_background(x, rect_y,   col, self.bk_flag);
            console.set_char_background(x, rect_y+1, col, self.bk_flag);
            console.set_char_background(x, rect_y+2, col, self.bk_flag);
        }

        let angle = elapsed_seconds * 2.0;
        let cos_angle = angle.cos();
        let sin_angle = angle.sin();
        let xo = ((SAMPLE_SCREEN_WIDTH / 2) as f32 * (1.0 + cos_angle)) as i32;
        let yo = ((SAMPLE_SCREEN_HEIGHT / 2) as f32 +
                  sin_angle * (SAMPLE_SCREEN_WIDTH / 2) as f32) as i32;
        let xd = ((SAMPLE_SCREEN_WIDTH / 2) as f32 * (1.0 - cos_angle)) as i32;
        let yd = ((SAMPLE_SCREEN_HEIGHT / 2) as f32 -
                  sin_angle * (SAMPLE_SCREEN_WIDTH / 2) as f32) as i32;

        let line = Line::new((xo, yo), (xd, yd));
        for (x, y) in line {
            if x >= 0 && y >=0 && x < SAMPLE_SCREEN_WIDTH && y < SAMPLE_SCREEN_HEIGHT {
                console.set_char_background(x, y, colors::LIGHT_BLUE, self.bk_flag);
            }
        }

        let display_flag : BackgroundFlag = unsafe {
            std::mem::transmute(flag_byte)
        };
        console.print(2, 2, format!("{:?} (ENTER to change)", display_flag));

        if let Some((_, Event::Key(key))) = event {
            match key.code {
                KeyCode::Enter => self.next_flag(flag_byte),
                _ => {}
            }
        }
    }
}

<<<<<<< HEAD
#[derive(Clone, Copy, Debug, Eq, PartialEq)]
=======
#[allow(dead_code)]
#[derive(Clone, Copy, Debug, PartialEq, Eq, PartialOrd, Ord)]
>>>>>>> e3d654b8
enum NoiseFunction {
    Perlin = 0,
    Simplex,
    Wavelet,
    FbmPerlin,
    TurbulencePerlin,
    FbmSimplex,
    TurbulenceSimplex,
    FbmWavelet,
    TurbulenceWavelet,
}

struct NoiseFunctionIterator {
    val: usize
}

impl NoiseFunction {
    fn iter() -> NoiseFunctionIterator {
        NoiseFunctionIterator { val: 0 }
    }
}

impl Iterator for NoiseFunctionIterator {
    type Item = NoiseFunction;

    fn next(&mut self) -> Option<Self::Item> {
        use self::NoiseFunction::*;
        static VALUES: &'static [NoiseFunction] = &[Perlin,
                                                    Simplex,
                                                    Wavelet,
                                                    FbmPerlin,
                                                    TurbulencePerlin,
                                                    FbmSimplex,
                                                    TurbulenceSimplex,
                                                    FbmWavelet,
                                                    TurbulenceWavelet];
        match self.val {
            x if x < VALUES.len() => {
                let retval = VALUES[self.val];
                self.val += 1;
                Some(retval)
            },
            _ => None,
        }
    }
}

static FUNC_NAMES: [&'static str; 9] = [
    "1 : perlin noise       ",
    "2 : simplex noise      ",
    "3 : wavelet noise      ",
    "4 : perlin fbm         ",
    "5 : perlin turbulence  ",
    "6 : simplex fbm        ",
    "7 : simplex turbulence ",
    "8 : wavelet fbm        ",
    "9 : wavelet turbulence ",
];

struct NoiseSample {
    func: NoiseFunction,
    noise: Noise,
    dx: f32,
    dy: f32,
    octaves: u32,
    hurst: f32,
    lacunarity: f32,
    img: Image,
    zoom: f32
}

impl NoiseSample {
    fn new() -> Self {
        let noise = Noise::init_with_dimensions(2)
            .hurst(DEFAULT_HURST)
            .lacunarity(DEFAULT_LACUNARITY)
            .init();
        NoiseSample {
            func: NoiseFunction::Perlin,
            noise: noise,
            dx: 0.0,
            dy: 0.0,
            octaves: 4,
            hurst: DEFAULT_HURST,
            lacunarity: DEFAULT_LACUNARITY,
            img: Image::new(SAMPLE_SCREEN_WIDTH * 2, SAMPLE_SCREEN_HEIGHT * 2),
            zoom: 3.0
        }
    }

    fn new_noice(&self) -> Noise {
        Noise::init_with_dimensions(2)
            .hurst(self.hurst)
            .lacunarity(self.lacunarity)
            .init()
    }

    fn draw_noise(&mut self) {
        for y in 0..2*SAMPLE_SCREEN_HEIGHT {
            for x in 0..2*SAMPLE_SCREEN_WIDTH {
                let x0 = self.zoom * x as f32 / (2 * SAMPLE_SCREEN_WIDTH) as f32 + self.dx;
                let y0 = self.zoom * y as f32 / (2 * SAMPLE_SCREEN_HEIGHT) as f32 + self.dy;
                let mut coords = [x0, y0];
                let value = match self.func {
                    NoiseFunction::Perlin =>
                        self.noise.get_ex(&mut coords, NoiseType::Perlin),
                    NoiseFunction::Simplex =>
                        self.noise.get_ex(&mut coords, NoiseType::Simplex),
                    NoiseFunction::Wavelet =>
                        self.noise.get_ex(&mut coords, NoiseType::Wavelet),
                    NoiseFunction::FbmPerlin =>
                        self.noise.get_fbm_ex(&mut coords, self.octaves, NoiseType::Perlin),
                    NoiseFunction::TurbulencePerlin =>
                        self.noise.get_turbulence_ex(&mut coords, self.octaves, NoiseType::Perlin),
                    NoiseFunction::FbmSimplex =>
                        self.noise.get_fbm_ex(&mut coords, self.octaves, NoiseType::Simplex),
                    NoiseFunction::TurbulenceSimplex =>
                        self.noise.get_turbulence_ex(&mut coords, self.octaves, NoiseType::Simplex),
                    NoiseFunction::FbmWavelet =>
                        self.noise.get_fbm_ex(&mut coords, self.octaves, NoiseType::Wavelet),
                    NoiseFunction::TurbulenceWavelet =>
                        self.noise.get_turbulence_ex(&mut coords, self.octaves, NoiseType::Wavelet),
                };

                let c: u8 = ((value + 1.0) / 2.0 * 255.0) as u8;
                let color = colors::Color::new(c/2, c/2, c);
                self.img.put_pixel(x, y, color);
            }
        }
    }

    fn draw_rectangle(&self, console: &mut Offscreen) {
        console.set_default_background(colors::GREY);
        let height = if self.func as u32 <= NoiseType::Wavelet as u32 {10} else {13};
        console.rect(2, 2, 23, height, false, BackgroundFlag::Multiply);
        for y in 2..(2+height) {
            for x in 2..25 {
                let old_col = console.get_char_foreground(x, y);
                let color = old_col * colors::GREY;
                console.set_char_foreground(x, y, color);
            }
        }
    }

    fn draw_menu(&self, console: &mut Offscreen) {
        for cur_func in NoiseFunction::iter() {
            if self.func == cur_func {
                console.set_default_foreground(colors::WHITE);
                console.set_default_background(colors::LIGHT_BLUE);
                console.print_ex(2, 2 + cur_func as i32, BackgroundFlag::Set, TextAlignment::Left,
                                 FUNC_NAMES[cur_func as usize]);
            } else {
                console.set_default_foreground(colors::GREY);
                console.print(2, 2 + cur_func as i32, FUNC_NAMES[cur_func as usize]);
            }
        }

        console.set_default_foreground(colors::WHITE);
        console.print(2, 11, format!("Y/H : zoom({:2.1})", self.zoom));
        if self.func > NoiseFunction::Wavelet {
            console.print(2, 12, format!("E/D : hurst ({:2.1})", self.hurst));
            console.print(2, 13, format!("R/F : lacunarity ({:2.1})", self.lacunarity));
            console.print(2, 14, format!("T/G : octaves ({})", self.octaves));
        }

    }
}

impl Render for NoiseSample {
    fn initialize(&mut self, _console: &mut Offscreen) {
        system::set_fps(30);
    }

    fn render(&mut self,
              console: &mut Offscreen,
              _root: &Root,
              event: Option<(EventFlags, Event)>) {
        self.dx += 0.01;
        self.dy += 0.01;

        self.draw_noise();
        blit_2x(&self.img, (0, 0), (-1, -1), console, (0, 0));

        self.draw_rectangle(console);
        self.draw_menu(console);

        if let Some((_, Event::Key(key))) = event {
            match key.printable {
                '1'...'9' =>
                    self.func = unsafe{
                        let number = key.printable.to_digit(10).unwrap() as u8;
                        std::mem::transmute(number - 1)
                    },
                'e' | 'E' => {
                    self.hurst += 0.1;
                    self.noise = self.new_noice();
                },
                'd' | 'D' => {
                    self.hurst -= 0.1;
                    self.noise = self.new_noice();
                },
                'r' | 'R' => {
                    self.lacunarity += 0.5;
                    self.noise = self.new_noice();
                },
                'f' | 'F' => {
                    self.lacunarity -= 0.5;
                    self.noise = self.new_noice();
                },
                't' | 'T' => if self.octaves < MAX_OCTAVES - 1 {
                    self.octaves += 1;
                },
                'g' | 'G' => if self.octaves > 1 {
                    self.octaves -= 1
                },
                'y' | 'Y' => self.zoom += 0.2,
                'h' | 'H' => self.zoom -= 0.2,
                _ => {}
            }
        }
    }
}

struct FovSample {
    px: i32,
    py: i32,
    recompute_fov: bool,
    torch: bool,
    map: Map,
    dark_wall: colors::Color,
    light_wall: colors::Color,
    dark_ground: colors::Color,
    light_ground: colors::Color,
    noise: Noise,
    light_walls: bool,
    algorithm: FovAlgorithm,
    torch_x: f32,
}

fn clamp(a: f32, b: f32, x: f32) -> f32 {
    if x < a { a } else if x > b { b } else { x }
}

impl FovSample {
    fn new() -> Self {
        FovSample {
            px: 20, py: 10,
            recompute_fov: true,
            torch: false,
            map: create_map(),
            dark_wall: colors::Color::new(0, 0, 100),
            light_wall: colors::Color::new(130, 110, 50),
            dark_ground: colors::Color::new(50, 50, 150),
            light_ground: colors::Color::new(200, 180, 50),
            noise: Noise::init_with_dimensions(1).init(),
            light_walls: true,
            algorithm: FovAlgorithm::Basic,
            torch_x: 0.0,
        }
    }

    fn display_help(&self, console: &mut Offscreen) {
        console.set_default_foreground(colors::WHITE);
        console.print(1, 0,
                      format!("IJKL : move around\nT : torch fx {}\nW : light walls {}\n+-: algo {:11?}",
                              if self.torch { "on " } else { "off" },
                              if self.light_walls { "on "  } else { "off" },
                              self.algorithm));
        console.set_default_foreground(colors::BLACK);
    }

    fn display_map(&mut self, console: &mut Offscreen, dx: f32, dy: f32, di: f32) {
        iterate_map(&mut |x, y, c| {
            let visible = self.map.is_in_fov(x, y);
            let is_wall = c == '#';
            if !visible {
                let color = if is_wall { self.dark_wall } else { self.dark_ground };
                console.set_char_background(x, y, color, BackgroundFlag::Set);
            } else {
                let mut light: colors::Color;
                if !self.torch {
                    light = if is_wall { self.light_wall } else { self.light_ground };
                } else {
                    let mut base = if is_wall { self.dark_wall } else { self.dark_ground };
                    light = if is_wall { self.light_wall } else { self.light_ground };
                    let r = (x as f32 - self.px as f32 + dx) *
                            (x as f32 - self.px as f32 + dx) +
                            (y as f32 - self.py as f32 + dy) *
                            (y as f32 - self.py as f32 + dy);
                    if r < SQUARED_TORCH_RADIUS {
                        let mut l = (SQUARED_TORCH_RADIUS - r) / SQUARED_TORCH_RADIUS + di;
                        l = clamp(0.0, 1.0, l);
                        base = colors::lerp(base, light, l);
                    }
                    light = base;
                }
                console.set_char_background(x, y, light, BackgroundFlag::Set);
            }
        });
    }

    fn handle_event<F>(&mut self, console: &mut Offscreen, clo: &mut F)
        where F: Fn(&mut FovSample) -> ()
    {
        console.put_char(self.px, self.py, ' ', BackgroundFlag::None);
        clo(self);
        console.put_char(self.px, self.py, '@', BackgroundFlag::None);
        self.recompute_fov = true;
    }

    fn next_algorithm(&mut self) {
        match self.algorithm {
            FovAlgorithm::Restrictive => return,
            _ => self.algorithm = unsafe { std::mem::transmute(self.algorithm as i32 + 1) }
        };
    }

    fn previous_algorithm(&mut self) {
        match self.algorithm {
            FovAlgorithm::Basic => return,
            _ => self.algorithm = unsafe { std::mem::transmute(self.algorithm as i32 - 1) }
        };
    }
}

impl Render for FovSample {
    fn initialize(&mut self, console: &mut Offscreen) {
        system::set_fps(30);
        console.clear();
        self.display_help(console);
        console.put_char(self.px, self.py, '@', BackgroundFlag::None);
        iterate_map(&mut |x, y, c| {
            if c == '=' {
                console.put_char(x, y, chars::DHLINE, BackgroundFlag::None)
            }
        });
    }

    fn render(&mut self,
              console: &mut Offscreen,
              _root: &Root,
              event: Option<(EventFlags, Event)>) {
        if self.recompute_fov {
            self.recompute_fov = false;
            let radius = if self.torch { TORCH_RADIUS as i32 } else { 0 };
            self.map.compute_fov(self.px, self.py, radius, self.light_walls, self.algorithm);
        }

        let mut dx = 0.0;
        let mut dy = 0.0;
        let mut di = 0.0;
        if self.torch {
            self.torch_x += 0.2;

            let tdx = self.torch_x + 20.0;
            dx = self.noise.get(&mut [tdx]) * 1.5;
            dy = self.noise.get(&mut [tdx + 30.0]) * 1.5;
            di = self.noise.get(&mut [self.torch_x]) * 0.2;
        }

        self.display_map(console, dx, dy, di);

        if let Some((_, Event::Key(key))) = event {
            match key.printable {
                'i' | 'I' if self.map.is_walkable(self.px, self.py - 1) => {
                    self.handle_event(console, &mut |s| s.py -= 1);
                },
                'k' | 'K' if self.map.is_walkable(self.px, self.py + 1) => {
                    self.handle_event(console, &mut |s| s.py += 1);
                },
                'j' | 'J' if self.map.is_walkable(self.px - 1, self.py) => {
                    self.handle_event(console, &mut |s| s.px -= 1);
                },
                'l' | 'L' if self.map.is_walkable(self.px + 1, self.py) => {
                    self.handle_event(console, &mut |s| s.px += 1);
                },
                't' | 'T' => {
                    self.torch = !self.torch;
                    self.display_help(console);
                },
                'w' | 'W' => {
                    self.light_walls = !self.light_walls;
                    self.display_help(console);
                    self.recompute_fov = true;
                },
                '+' => {
                    self.next_algorithm();
                    self.display_help(console);
                    self.recompute_fov = true;
                },
                '-' => {
                    self.previous_algorithm();
                    self.display_help(console);
                    self.recompute_fov = true;
                },
                _ => {}
            }
        }
    }
}


struct PathSample<'a> {
    px: i32,
    py: i32,
    dx: i32,
    dy: i32,
    dark_wall: colors::Color,
    dark_ground: colors::Color,
    light_ground: colors::Color,
    using_astar: bool,
    dijkstra_dist: f32,
    dijkstra: Dijkstra<'a>,
    astar: AStar<'a>,
    recalculate_path: bool,
    busy: f32,
    old_char: char,
}

const TORCH_RADIUS : f32 = 10.0;
const SQUARED_TORCH_RADIUS : f32 = (TORCH_RADIUS*TORCH_RADIUS);

static SMAP : [&'static str; 20] = [
    "##############################################",
    "#######################      #################",
    "#####################    #     ###############",
    "######################  ###        ###########",
    "##################      #####             ####",
    "################       ########    ###### ####",
    "###############      #################### ####",
    "################    ######                  ##",
    "########   #######  ######   #     #     #  ##",
    "########   ######      ###                  ##",
    "########                                    ##",
    "####       ######      ###   #     #     #  ##",
    "#### ###   ########## ####                  ##",
    "#### ###   ##########   ###########=##########",
    "#### ##################   #####          #####",
    "#### ###             #### #####          #####",
    "####           #     ####                #####",
    "########       #     #### #####          #####",
    "########       #####      ####################",
    "##############################################",
    ];

fn iterate_map<F>(closure: &mut F) where F: FnMut(i32, i32, char) -> () {
    for (y, line) in SMAP.iter().enumerate() {
        for (x, c) in line.chars().enumerate() {
            closure(x as i32, y as i32, c)
        }
    }
}

fn create_map() -> Map {
    let mut map = Map::new(SAMPLE_SCREEN_WIDTH, SAMPLE_SCREEN_HEIGHT);
    iterate_map(&mut |x, y, c| {
        if c == ' ' { map.set(x, y, true, true) } // ground
        else if c == '=' { map.set(x, y, true, false) } // window
    });
    map
}


impl<'a> PathSample<'a> {
    fn new() -> Self {
        PathSample {
            px: 20, py: 10,
            dx: 24, dy: 1,
            dark_wall: colors::Color::new(0, 0, 100),
            dark_ground: colors::Color::new(50, 50, 150),
            light_ground: colors::Color::new(200, 180, 50),
            using_astar: true,
            dijkstra_dist: 0.0,
            dijkstra: Dijkstra::new_from_map(create_map(), 1.41),
            astar: AStar::new_from_map(create_map(), 1.41),
            recalculate_path: false,
            busy: 0.0,
            old_char: ' ',
        }
    }

    fn display_map(&mut self, console: &mut Offscreen) {
        iterate_map(&mut |x, y, c| {
            let wall = c == '#';
            let color = if wall { self.dark_wall } else { self.dark_ground };
            console.set_char_background(x, y, color, BackgroundFlag::Set);
        });
    }

    fn recalculate(&mut self) {
        if self.using_astar {
            self.astar.find((self.px, self.py), (self.dx, self.dy));
        } else {
            self.dijkstra_dist = 0.0;
            self.dijkstra.compute_grid((self.px, self.py));
            iterate_map(&mut |x, y, _c| {
                let d = self.dijkstra.distance_from_root((x, y));
                match d {
                    Some(d) if d > self.dijkstra_dist => self.dijkstra_dist = d,
                    _ => {},
                }
            });
            self.dijkstra.find((self.dx, self.dy));
        }
        self.recalculate_path = false;
        self.busy = 0.2;
    }

    fn draw_path(&mut self, console: &mut Offscreen) {
        if self.using_astar {
            for (x, y) in self.astar.iter() {
                console.set_char_background(x, y, self.light_ground, BackgroundFlag::Set);
            }
        } else {
            iterate_map(&mut |x, y, c| {
                let wall = c == '#';
                if !wall {
                    let d = self.dijkstra.distance_from_root((x, y));
                    if let Some(d) = d {
                        let color = colors::lerp(self.light_ground,
                                                 self.dark_ground,
                                                 0.9 * d / self.dijkstra_dist);
                        console.set_char_background(x, y, color, BackgroundFlag::Set);
                    }
                }
            });
            for (x, y) in self.dijkstra.iter() {
                console.set_char_background(x, y, self.light_ground, BackgroundFlag::Set);
            }
        }
    }

    fn move_creature(&mut self, console: &mut Offscreen) {
        self.busy = 0.2;
        if self.using_astar {
            if !self.astar.is_empty() {
                console.put_char(self.px, self.py, ' ', BackgroundFlag::None);
                let (x, y) = self.astar.walk_one_step(true).unwrap();
                self.px = x;
                self.py = y;
                console.put_char(self.px, self.py, '@', BackgroundFlag::None);
            }
        } else {
            if !self.dijkstra.is_empty() {
                console.put_char(self.px, self.py, ' ', BackgroundFlag::None);
                let (x, y) = self.dijkstra.walk_one_step().unwrap();
                self.px = x;
                self.py = y;
                console.put_char(self.px, self.py, '@', BackgroundFlag::None);
                self.recalculate_path = true;
            }
        }
    }

    fn handle_event<F>(&mut self, console: &mut Offscreen, clo: &mut F)
        where F: Fn(&mut PathSample) -> ()
    {
        console.put_char(self.dx, self.dy, self.old_char, BackgroundFlag::None);
        clo(self);
        self.old_char = console.get_char(self.dx, self.dy);
        console.put_char(self.dx, self.dy, '+', BackgroundFlag::None);
        if SMAP[self.dy as usize].chars().nth(self.dx as usize).unwrap() == ' ' {
            self.recalculate_path = true;
        }
    }
}

impl<'a> Render for PathSample<'a> {
    fn initialize(&mut self, console: &mut Offscreen) {
        system::set_fps(30);
        console.clear();
        // we draw the foreground only the first time.
        // during the player movement, only the @ is redrawn.
        // the rest impacts only the background color
        // draw the help text & player @
        console.set_default_foreground(colors::WHITE);
        console.put_char(self.dx, self.dy, '+', BackgroundFlag::None);
        console.put_char(self.px, self.py, '@', BackgroundFlag::None);
        console.print(1, 1, "IJKL / mouse :\nmove destination\nTAB : A*/dijkstra");
        console.print(1, 4, "Using : A*");

        // draw windows
        iterate_map(&mut |x, y, c| {
            if c == '=' {
                console.put_char(x, y, chars::DHLINE, BackgroundFlag::None)
            }
        });
        self.recalculate_path = true;
    }

    fn render(&mut self,
              console: &mut Offscreen,
              _root: &Root,
              event: Option<(EventFlags, Event)>) {
        if self.recalculate_path { self.recalculate() }

        self.display_map(console);
        self.draw_path(console);

        self.busy -= system::get_last_frame_length();
        if self.busy < 0.0 {
            self.move_creature(console);
        }

        if let Some((_, Event::Key(key))) = event {
            match key {
                Key { printable: 'i', .. } | Key { printable: 'I', .. } if self.dy > 0 =>
                    self.handle_event(console, &mut |s| s.dy -= 1),
                Key { printable: 'k', .. } | Key { printable: 'K', .. } if self.dy < SAMPLE_SCREEN_HEIGHT-1 =>
                    self.handle_event(console, &mut |s| s.dy += 1),
                Key { printable: 'j', .. } | Key { printable: 'J', .. } if self.dx > 0 =>
                    self.handle_event(console, &mut |s| s.dx -= 1),
                Key { printable: 'l', .. } | Key { printable: 'L', .. } if self.dx < SAMPLE_SCREEN_WIDTH-1 =>
                    self.handle_event(console, &mut |s| s.dx += 1),
                Key { code: KeyCode::Tab, .. } => {
                    self.using_astar = ! self.using_astar;
                    if self.using_astar {
                        console.print(1, 4, "Using : A*      ");
                    } else {
                        console.print(1, 4, "Using : Dijkstra");
                    }
                    self.recalculate_path = true;
                }
                _ => {}
            }
        }
        if let Some((_, Event::Mouse(state))) = event {
            let mx: i32 = state.cx as i32 - SAMPLE_SCREEN_X;
            let my: i32 = state.cy as i32 - SAMPLE_SCREEN_Y;
            if  mx >= 0 && mx < SAMPLE_SCREEN_WIDTH &&
                my >= 0 && my < SAMPLE_SCREEN_HEIGHT &&
                (self.dx != mx || self.dy != my)
            {
                self.handle_event(console, &mut |s| {
                    s.dx = mx;
                    s.dy = my;
                });
            }
        }
    }
}

struct ImageSample {
    img: image::Image,
    circle: image::Image,
    blue: colors::Color,
    green: colors::Color,
}

impl ImageSample {
    fn new() -> Self {
        let mut i = ImageSample {
            img: image::Image::from_file("data/img/skull.png")
                .ok()
                .expect("Could not load data/img/skull.png"),
            circle: image::Image::from_file("data/img/circle.png")
                .ok()
                .expect("Could not load data/img/circle.png"),
            blue: colors::Color::new(0, 0, 255),
            green: colors::Color::new(0, 255, 0),
        };
        i.img.set_key_color(colors::BLACK);
        i
    }
}

impl Render for ImageSample {
    fn initialize(&mut self, _: &mut Offscreen) {
        system::set_fps(30)
    }

    fn render(&mut self,
              console: &mut Offscreen,
              _root: &Root,
              _event: Option<(EventFlags, Event)>) {
        console.set_default_background(colors::BLACK);
        console.clear();

        let elapsed_seconds: f32 = (system::get_elapsed_time().num_milliseconds() as f32) / 1000.0;
        let x = (SAMPLE_SCREEN_WIDTH/2) as f32 + (elapsed_seconds as f32).cos() * 10.0;
        let y = (SAMPLE_SCREEN_HEIGHT/2) as f32;
        let scale_x = 0.2 + 1.8 * (1.0 + (elapsed_seconds / 2.0).cos()) / 2.0;
        let scale_y = scale_x;
        let angle = elapsed_seconds;
        let elapsed = system::get_elapsed_time().num_milliseconds() / 2000;

        if elapsed % 2 != 0 {
            // split the color channels of circle.png
            // the red channel
            console.set_default_background(colors::RED);
            console.rect(0, 3, 15, 15, false, BackgroundFlag::Set);
            image::blit_rect(&self.circle, (-1, -1), console, (0, 3), BackgroundFlag::Multiply);
            // the green channel
            console.set_default_background(self.green);
            console.rect(15, 3, 15, 15, false, BackgroundFlag::Set);
            image::blit_rect(&self.circle, (-1, -1), console, (15, 3), BackgroundFlag::Multiply);
            // the blue channel
            console.set_default_background(self.blue);
            console.rect(30, 3, 15, 15, false, BackgroundFlag::Set);
            image::blit_rect(&self.circle, (-1, -1), console, (30, 3), BackgroundFlag::Multiply);
        } else {
            image::blit_rect(&self.circle, (-1, -1), console, ( 0, 3), BackgroundFlag::Set);
            image::blit_rect(&self.circle, (-1, -1), console, (15, 3), BackgroundFlag::Set);
            image::blit_rect(&self.circle, (-1, -1), console, (30, 3), BackgroundFlag::Set);
        }

        image::blit(&self.img, (scale_x, scale_y), angle, console, (x, y), BackgroundFlag::Set);
    }
}


struct MouseSample {
    left_button:   bool,
    middle_button: bool,
    right_button:  bool,
    mouse_state: Option<Mouse>,
}

impl MouseSample {
    fn new() -> Self {
        MouseSample {
            left_button: false,
            middle_button: false,
            right_button: false,
            mouse_state: None,
        }
    }

    fn format(&self, mouse: &Mouse, root: &Root) -> String {
        format!("{}\n \
                 Mouse position : {:4}x{:4} {}\n \
                 Mouse cell     : {:4}x{:4}\n \
                 Mouse movement : {:4}x{:4}\n \
                 Left button    : {} (toggle {})\n \
                 Right button   : {} (toggle {})\n \
                 Middle button  : {} (toggle {})\n \
                 Wheel          : {}\n",
                if root.is_active() {""} else {"APPLICATION INACTIVE"},
                mouse.x, mouse.y,
                if root.has_focus() {""} else {"OUT OF FOCUS"},
                mouse.cx, mouse.cy,
                mouse.dx, mouse.dy,
                if mouse.lbutton { " ON" } else { "OFF" },
                if self.left_button { " ON" } else { "OFF" },
                if mouse.rbutton { " ON" } else { "OFF" },
                if self.right_button { " ON" } else { "OFF" },
                if mouse.mbutton { " ON" } else { "OFF" },
                if self.middle_button { " ON" } else { "OFF" },
                if mouse.wheel_up { "UP" } else if mouse.wheel_down { "DOWN" } else { "" })
    }
}

impl Render for MouseSample {
    fn initialize(&mut self, console: &mut Offscreen) {
        system::set_fps(30);
        console.set_default_background(colors::GREY);
        console.set_default_foreground(colors::LIGHT_YELLOW);
        move_cursor(320, 200);
        show_cursor(true)
    }

    fn render(&mut self,
              console: &mut Offscreen,
              root: &Root,
              event: Option<(EventFlags, Event)>) {
        console.clear();

        match event {
            Some((_, Event::Mouse(mouse))) => {
                if mouse.lbutton_pressed {self.left_button = !self.left_button;}
                if mouse.mbutton_pressed {self.middle_button = !self.middle_button;}
                if mouse.rbutton_pressed {self.right_button = !self.right_button;}

                self.mouse_state = Some(mouse);
            },
            Some((_, Event::Key(Key {code: KeyCode::Number1, ..}))) => {
                show_cursor(false);
            },
            Some((_, Event::Key(Key {code: KeyCode::Number2, ..}))) => {
                show_cursor(true)
            },
            _ => {} // Ignore other events
        }

        if let Some(mouse) = self.mouse_state {
            console.print(1, 1, self.format(&mouse, root));
        }

        console.print(1, 10, "1 : Hide cursor\n2 : Show cursor");
    }
}

struct NameSample {
    sets: Vec<String>,
    cur_set: usize,
    delay: f32,
    names: Vec<String>,
    name_gen: Namegen,
}

impl NameSample {
    fn new() -> Self {
        let mut n = Namegen::new().unwrap();

        let entries = read_dir("data/namegen").ok().expect("Could not read data/namegen");
        for entry in entries {
            match entry {
                Ok(e) => {
                    let path = e.path();
                    let extension = path.extension().unwrap().to_str().unwrap();
                    if extension.ends_with("cfg") {
                        n.parse(&path);
                    }
                },
                _ => {}
            }
        };

        NameSample {
            sets: n.get_sets(),
            cur_set: 0,
            delay: 0.0,
            names: vec![],
            name_gen: n,
        }
    }

    fn display_names(&self, console: &mut Offscreen) {
        console.set_default_background(colors::LIGHT_BLUE);
        console.clear();
        console.set_default_foreground(colors::WHITE);
        console.print(1, 1, format!("{}\n\n+ : next generator\n- : prev generator",
                                    self.sets[self.cur_set]));
        for (i, name) in self.names.iter().enumerate() {
            if (name.len() as i32) < SAMPLE_SCREEN_WIDTH {
                console.print_ex(SAMPLE_SCREEN_WIDTH - 2, 2 + i as i32,
                                 BackgroundFlag::None, TextAlignment::Right, name)
            }
        }
    }

    fn limit_names(&mut self) {
        while self.names.len() >= 15 {
            self.names.remove(0);
        }
    }
}

impl Render for NameSample {
    fn initialize(&mut self, _: &mut Offscreen) {
        system::set_fps(30);
    }

    fn render(&mut self,
              console: &mut Offscreen,
              _root: &Root,
              event: Option<(EventFlags, Event)>) {
        self.limit_names();
        self.display_names(console);

        self.delay += system::get_last_frame_length();
        if self.delay >= 0.5 {
            let name = &self.sets[self.cur_set];
            self.delay -= 0.5;
            self.names.push(self.name_gen.generate(name).unwrap())
        }

        if let Some((_, Event::Key(key))) = event {
            match key.printable {
                '+' => {
                    self.cur_set = (self.cur_set + 1) % self.sets.len();
                    self.names.push("======".to_owned());
                },
                '-' => {
                    if self.cur_set == 0 {
                        self.cur_set = self.sets.len() - 1
                    } else {
                        self.cur_set -= 1;
                    }
                    self.names.push("======".to_owned());
                },
                _ => {},
            }
        }
    }
}

struct MenuItem<'a> {
    name: String,
    render: &'a mut Render
}

impl<'a> MenuItem<'a> {
    fn new(name: &str, render: &'a mut Render) -> Self {
        MenuItem { name: name.to_owned(), render: render }
    }
}

impl<'a> Render for MenuItem<'a> {
    fn initialize(&mut self, console: &mut Offscreen) {
        self.render.initialize(console);
    }

    fn render(&mut self,
              console: &mut Offscreen,
              _root: &Root,
              event: Option<(EventFlags, Event)>) {
        self.render.render(console, _root, event);
    }
}

struct Options {
    fullscreen_width: i32,
    fullscreen_height: i32,
    font: String,
    font_type: FontType,
    font_layout: FontLayout,
    nb_char_horiz: i32,
    nb_char_vertic: i32,
    fullscreen: bool,
    renderer: Renderer,
}

impl Options {
    fn new() -> Self {
        Options {
            fullscreen_width: 0,
            fullscreen_height: 0,
            font: "consolas10x10_gs_tc.png".to_owned(),
            font_type: FontType::Greyscale,
            font_layout: FontLayout::Tcod,
            nb_char_horiz: 0,
            nb_char_vertic: 0,
            fullscreen: false,
            renderer: Renderer::SDL,
        }
    }
}

fn main() {
    let mut colors = ColorsSample::new();
    let mut offscreen = OffscreenSample::new();
    let mut mouse = MouseSample::new();
    let mut path_sample = PathSample::new();
    let mut fov = FovSample::new();
    let mut image_sample = ImageSample::new();
    let mut names = NameSample::new();
    let mut line = LineSample::new();
    let mut noise = NoiseSample::new();
    let mut samples = vec![MenuItem::new("  True colors      ", &mut colors),
                           MenuItem::new("  Offscreen console", &mut offscreen),
                           MenuItem::new("  Line drawing     ", &mut line),
                           MenuItem::new("  Noise            ", &mut noise),
                           MenuItem::new("  Field of view    ", &mut fov),
                           MenuItem::new("  Path finding     ", &mut path_sample),
                           // MenuItem::new("  Bsp toolkit      ", &mut ),
                           MenuItem::new("  Image toolkit    ", &mut image_sample),
                           MenuItem::new("  Mouse support    ", &mut mouse),
                           MenuItem::new("  Name generator   ", &mut names),
                           // MenuItem::new("  SDL callback     ", &mut ),
                           ];
    let mut cur_sample = 0;
    let mut options = Options::new();
    let mut console = Offscreen::new(SAMPLE_SCREEN_WIDTH, SAMPLE_SCREEN_HEIGHT);

    parse_args(&mut options);

    if options.fullscreen_width > 0 {
        system::force_fullscreen_resolution(options.fullscreen_width,
                                            options.fullscreen_height);
    }

    let mut root = Root::initializer()
        .size(80, 50)
        .title("libtcod Rust sample")
        .fullscreen(options.fullscreen)
        .renderer(options.renderer)
        .font(options.font, options.font_layout)
        .font_type(options.font_type)
        .font_dimensions(options.nb_char_horiz, options.nb_char_vertic)
        .init();

    let mut credits_end = false;
    while !root.window_closed() {
        if !credits_end {
            credits_end = root.render_credits(60, 43, false);
        }

        print_samples(&mut root, cur_sample, &samples);
        print_help_message(&mut root);

        let event = check_for_event(KEY_PRESS | MOUSE);
        samples[cur_sample].render(&mut console, &root, event);

        blit(&console, (0, 0), (SAMPLE_SCREEN_WIDTH, SAMPLE_SCREEN_HEIGHT),
             &mut root, (SAMPLE_SCREEN_X, SAMPLE_SCREEN_Y), 1.0, 1.0);

        // erase the renderer in debug mode (needed because the root
        // console is not cleared each frame)
        root.print(1, 1, "        ");
        root.flush();

        if let Some((_, Event::Key(key))) = event {
            match key.code {
                KeyCode::Down => {
                    cur_sample = (cur_sample + 1) % samples.len();
                    samples[cur_sample].initialize(&mut console);
                },
                KeyCode::Up => {
                    if cur_sample == 0 {
                        cur_sample = samples.len() - 1;
                    } else {
                        cur_sample -= 1;
                    }
                    samples[cur_sample].initialize(&mut console);
                },
                KeyCode::Enter if key.left_alt => {
                    let fullscreen = root.is_fullscreen();
                    root.set_fullscreen(!fullscreen);
                },
                KeyCode::PrintScreen => {
                    // TODO
                },
                KeyCode::Escape => break,
                _ => {},
            }
        }
    }
}

fn print_samples(root: &mut Root, cur_sample: usize, samples: &[MenuItem]) {
    for (i, sample) in samples.iter().enumerate() {
        if i == cur_sample {
            root.set_default_foreground(colors::WHITE);
            root.set_default_background(colors::LIGHT_BLUE);
        } else {
            root.set_default_foreground(colors::GREY);
            root.set_default_background(colors::BLACK);
        }
        let y = 46 - (samples.len() - i);
        let fun = &sample.name;
        root.print_ex(2, y as i32, BackgroundFlag::Set, TextAlignment::Left, fun);
    }

}

fn print_help_message(root: &mut Root) {
    root.set_default_foreground(colors::GREY);
    root.print_ex(79, 46, BackgroundFlag::None, TextAlignment::Right,
                  format!("last frame : {:3.0} ms ({:3} fps)",
                          system::get_last_frame_length() * 1000.0,
                          system::get_fps()));

    let time = system::get_elapsed_time();
    root.print_ex(79, 47, BackgroundFlag::None, TextAlignment::Right,
                  format!("elapsed {:8}ms {:4.2}s",
                          time.num_milliseconds(),
                          time.num_milliseconds() as f32/ 1000.0));

    root.print(2, 47, format!("{}{} : select a sample",
                              chars::ARROW_N, chars::ARROW_S));

    let fullscreen_text = if root.is_fullscreen() {
        "windowed mode"
    } else {
        "fullscren_mode"
    };

    root.print(2, 48, format!("ALT-ENTER : switch to {}", fullscreen_text));
}

fn parse_args(options: &mut Options) {
    let mut args = std::env::args();

    while let Some(opt) = args.next() {
        match opt.as_ref() {
            "-font" => {
                if let Some(font) = args.next() {
                    options.font = font;
                }
            },
            "-font-nb-char" => {
                if let (Some(h), Some(v)) = (args.next(), args.next()) {
                    options.nb_char_horiz = h.parse().ok().unwrap();
                    options.nb_char_vertic = v.parse().ok().unwrap();
                }
            },
            "-fullscreen-resolution" => {
                if let (Some(w), Some(h)) = (args.next(), args.next()) {
                    options.fullscreen_width = w.parse().ok().unwrap();
                    options.fullscreen_height = h.parse().ok().unwrap();
                }
            },
            "-fullscreen" => options.fullscreen = true,
            "-font-in-row" => options.font_layout = FontLayout::AsciiInRow,
            "-font-greyscale" => options.font_type = FontType::Greyscale,
            "-font-tcod" => options.font_layout = FontLayout::Tcod,
            "-renderer" => {
                if let Some(renderer) = args.next() {
                    match renderer.parse::<i32>().ok() {
                        Some(0) => options.renderer = Renderer::GLSL,
                        Some(1) => options.renderer = Renderer::OpenGL,
                        Some(2) => options.renderer = Renderer::SDL,
                        _ => {
                            println!("Invalid renderer");
                            std::process::exit(1)
                        }
                    }
                }
            },
            "-help" | "-?" => {
                println!("options :");
                println!("-font <filename> : use a custom font");
                println!("-font-nb-char <nb_char_horiz> <nb_char_vertic> : number of characters in the font");
                println!("-font-in-row : the font layout is in row instead of columns");
                println!("-font-tcod : the font uses TCOD layout instead of ASCII");
                println!("-font-greyscale : antialiased font using greyscale bitmap");
                println!("-fullscreen : start in fullscreen");
                println!("-fullscreen-resolution <screen_width> <screen_height> : force fullscreen resolution");
                println!("-renderer <num> : set renderer. 0 : GLSL 1 : OPENGL 2 : SDL");
                std::process::exit(0)
            },
            _ => {},
        }
    }
}<|MERGE_RESOLUTION|>--- conflicted
+++ resolved
@@ -343,12 +343,7 @@
     }
 }
 
-<<<<<<< HEAD
-#[derive(Clone, Copy, Debug, Eq, PartialEq)]
-=======
-#[allow(dead_code)]
 #[derive(Clone, Copy, Debug, PartialEq, Eq, PartialOrd, Ord)]
->>>>>>> e3d654b8
 enum NoiseFunction {
     Perlin = 0,
     Simplex,
